--- conflicted
+++ resolved
@@ -651,7 +651,6 @@
         mapie_reg.predict(X, alpha=0.05, optimize_beta=True)
 
 
-<<<<<<< HEAD
 def test_fit_parameters_passing() -> None:
     """
     Test passing fit parameters, here early stopping at iteration 3.
@@ -675,11 +674,10 @@
 
     for estimator in mapie.estimator_.estimators_:
         assert estimator.estimators_.shape[0] == 3
-=======
+
 def test_predict_infinite_intervals() -> None:
     """Test that MapieRegressor produces infinite bounds with alpha=0"""
     mapie_reg = MapieRegressor().fit(X, y)
     _, y_pis = mapie_reg.predict(X, alpha=0., allow_infinite_bounds=True)
     np.testing.assert_allclose(y_pis[:, 0, 0], -np.inf)
-    np.testing.assert_allclose(y_pis[:, 1, 0], np.inf)
->>>>>>> 7efe25ef
+    np.testing.assert_allclose(y_pis[:, 1, 0], np.inf)
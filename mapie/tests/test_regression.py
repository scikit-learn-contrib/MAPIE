--- conflicted
+++ resolved
@@ -24,19 +24,12 @@
 
 from mapie._typing import NDArray
 from mapie.aggregation_functions import aggregate_all
-<<<<<<< HEAD
 from mapie.conformity_scores import (
     AbsoluteConformityScore,
     ConformityScore,
     GammaConformityScore,
-    ConformalResidualFittingScore,
+    ResidualNormalisedScore,
 )
-=======
-from mapie.conformity_scores import (AbsoluteConformityScore,
-                                     ConformityScore,
-                                     GammaConformityScore,
-                                     ResidualNormalisedScore)
->>>>>>> 7a677660
 from mapie.metrics import regression_coverage_score
 from mapie.regression import MapieRegressor
 from mapie.estimator.estimator import EnsembleRegressor
@@ -611,13 +604,7 @@
     mapie_reg.predict(X, alpha=0.05)
 
 
-<<<<<<< HEAD
-@pytest.mark.parametrize("conformity_score", [ConformalResidualFittingScore()])
-=======
-@pytest.mark.parametrize(
-    "conformity_score", [ResidualNormalisedScore()]
-)
->>>>>>> 7a677660
+@pytest.mark.parametrize("conformity_score", [ResidualNormalisedScore()])
 def test_conformity_score_with_split_strategies(
     conformity_score: ConformityScore,
 ) -> None:

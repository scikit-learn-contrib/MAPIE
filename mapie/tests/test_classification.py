--- conflicted
+++ resolved
@@ -332,153 +332,9 @@
 
 def test_default_parameters() -> None:
     """Test default values of input parameters."""
-<<<<<<< HEAD
-    mapie = MapieClassifier()
-    assert mapie.estimator is None
-    assert mapie.method == "score"
-    assert mapie.cv is None
-    assert mapie.verbose == 0
-    assert mapie.random_state is None
-    assert mapie.n_jobs is None
-
-
-def test_default_sample_weight() -> None:
-    """Test default sample weights."""
-    mapie = MapieClassifier()
-    assert signature(mapie.fit).parameters["sample_weight"].default is None
-
-
-def test_default_alpha() -> None:
-    """Test default alpha."""
-    mapie = MapieClassifier()
-    assert signature(mapie.predict).parameters["alpha"].default is None
-
-
-def test_fit() -> None:
-    """Test that fit raises no errors."""
-    mapie = MapieClassifier()
-    mapie.fit(X_toy, y_toy)
-
-
-def test_fit_predict() -> None:
-    """Test that fit-predict raises no errors."""
-    mapie = MapieClassifier()
-    mapie.fit(X_toy, y_toy)
-    mapie.predict(X_toy)
-
-
-def test_no_fit_predict() -> None:
-    """Test that predict before fit raises errors"""
-    mapie = MapieClassifier(estimator=DummyClassifier())
-    with pytest.raises(NotFittedError, match=r".*not fitted.*"):
-        mapie.predict(X_toy)
-
-
-@pytest.mark.parametrize("X_wrong_image", X_WRONG_IMAGE)
-def test_wrong_image_shape_fit(X_wrong_image: np.ndarray) -> None:
-    """
-    Test that VaueError is raised if image has not 3 or 4 dimensions in fit.
-    """
-    cumclf = ImageClassifier(X_wrong_image, y_toy_image)
-    cumclf.fit(cumclf.X_calib, cumclf.y_calib)
-    mapie = MapieClassifier(
-        cumclf,
-        method="cumulated_score",
-        cv="prefit",
-        random_state=42
-    )
-    with pytest.raises(ValueError, match=r"Invalid X.*"):
-        mapie.fit(cumclf.X_calib, cumclf.y_calib, image_input=True)
-
-
-@pytest.mark.parametrize("X_wrong_image", X_WRONG_IMAGE)
-def test_wrong_image_shape_predict(X_wrong_image: np.ndarray) -> None:
-    """
-    Test that VaueError is raised if image has not
-    3 or 4 dimensions in predict.
-    """
-    cumclf = ImageClassifier(X_good_image, y_toy_image)
-    cumclf.fit(cumclf.X_calib, cumclf.y_calib)
-    mapie = MapieClassifier(
-        cumclf,
-        method="cumulated_score",
-        cv="prefit",
-        random_state=42
-    )
-    mapie.fit(cumclf.X_calib, cumclf.y_calib, image_input=True,)
-    with pytest.raises(ValueError, match=r"Invalid X.*"):
-        mapie.predict(X_wrong_image)
-
-
-def test_undefined_model() -> None:
-    """
-    Test ValueError is raised if no model is specified with image input.
-    """
-    mapie = MapieClassifier()
-    with pytest.raises(ValueError, match=r"LogisticRegression's input.*"):
-        mapie.fit(X_good_image, y_toy_image, image_input=True,)
-
-
-@pytest.mark.parametrize("method", WRONG_METHODS)
-def test_method_error_in_fit(monkeypatch: Any, method: str) -> None:
-    """Test else condition for the method in .fit"""
-    monkeypatch.setattr(
-        MapieClassifier, "_check_parameters", do_nothing
-    )
-    mapie = MapieClassifier(method=method)
-    with pytest.raises(ValueError, match=r".*Invalid method.*"):
-        mapie.fit(X_toy, y_toy)
-
-
-@pytest.mark.parametrize("method", WRONG_METHODS)
-@pytest.mark.parametrize("alpha", [0.2, [0.2, 0.3], (0.2, 0.3)])
-def test_method_error_in_predict(method: Any, alpha: float) -> None:
-    """Test else condition for the method in .predict"""
-    mapie = MapieClassifier(method='score')
-    mapie.fit(X_toy, y_toy)
-    mapie.method = method
-    with pytest.raises(ValueError, match=r".*Invalid method.*"):
-        mapie.predict(X_toy, alpha=alpha)
-
-
-@pytest.mark.parametrize("include_labels", WRONG_INCLUDE_LABELS)
-@pytest.mark.parametrize("alpha", [0.2, [0.2, 0.3], (0.2, 0.3)])
-def test_include_label_error_in_predict(
-    monkeypatch: Any, include_labels: Union[bool, str], alpha: float
-) -> None:
-    """Test else condition for include_label parameter in .predict"""
-    monkeypatch.setattr(
-        MapieClassifier,
-        "_check_include_last_label",
-        do_nothing
-    )
-    mapie = MapieClassifier(method='cumulated_score')
-    mapie.fit(X_toy, y_toy)
-    with pytest.raises(ValueError, match=r".*Invalid include.*"):
-        mapie.predict(
-            X_toy, alpha=alpha,
-            include_last_label=include_labels
-        )
-
-
-def test_none_estimator() -> None:
-    """Test that None estimator defaults to LogisticRegression."""
-    mapie = MapieClassifier(estimator=None)
-    mapie.fit(X_toy, y_toy)
-    assert isinstance(mapie.single_estimator_, LogisticRegression)
-
-
-@pytest.mark.parametrize("estimator", [0, "estimator", KFold(), ["a", "b"]])
-def test_invalid_estimator(estimator: Any) -> None:
-    """Test that invalid estimators raise errors."""
-    mapie = MapieClassifier(estimator=estimator)
-    with pytest.raises(ValueError, match=r".*Invalid estimator.*"):
-        mapie.fit(X_toy, y_toy)
-=======
     mapie_clf = MapieClassifier()
     assert mapie_clf.method == "score"
     assert mapie_clf.cv == "prefit"
->>>>>>> c49e8a64
 
 
 @pytest.mark.parametrize("strategy", [*STRATEGIES])

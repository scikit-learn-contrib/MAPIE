"""
Testing for metrics module.
"""
import pytest
import numpy as np
from mapie.metrics import (
    classification_coverage_score,
<<<<<<< HEAD
    classification_mean_width_score,
=======
    regression_coverage_score,
    regression_mean_width_score,
>>>>>>> f8d5e1b0
)
from mapie._typing import ArrayLike


y_toy = np.array([5, 7.5, 9.5, 10.5, 12.5])
y_preds = np.array(
    [
        [5, 4, 6],
        [7.5, 6.0, 9.0],
        [9.5, 9, 10.0],
        [10.5, 8.5, 12.5],
        [11.5, 10.5, 12.0],
    ]
)

y_true_class = np.array([3, 3, 1, 2, 2])
y_pred_set = np.array(
    [
        [False, False, True, True],
        [False, True, False, True],
        [False, True, True, False],
        [False, False, True, True],
        [False, True, False, True],
    ]
)


def test_regression_ypredlow_shape() -> None:
    "Test shape of y_pred_low."
    with pytest.raises(ValueError, match=r".*y should be a 1d array*"):
        regression_coverage_score(y_toy, y_preds[:, :2], y_preds[:, 2])
    with pytest.raises(ValueError, match=r".*y should be a 1d array*"):
        regression_mean_width_score(y_preds[:, :2], y_preds[:, 2])


def test_regression_ypredup_shape() -> None:
    "Test shape of y_pred_up."
    with pytest.raises(ValueError, match=r".*y should be a 1d array*"):
        regression_coverage_score(y_toy, y_preds[:, 1], y_preds[:, 1:])
    with pytest.raises(ValueError, match=r".*y should be a 1d array*"):
        regression_mean_width_score(y_preds[:, :2], y_preds[:, 2])


def test_regression_same_length() -> None:
    "Test when y_true and y_preds have different lengths."
    with pytest.raises(ValueError, match=r".*could not be broadcast*"):
        regression_coverage_score(y_toy, y_preds[:-1, 1], y_preds[:-1, 2])
    with pytest.raises(ValueError, match=r".*y should be a 1d array*"):
        regression_mean_width_score(y_preds[:, :2], y_preds[:, 2])


def test_regression_toydata_coverage_score() -> None:
    "Test coverage_score for toy data."
    scr = regression_coverage_score(y_toy, y_preds[:, 1], y_preds[:, 2])
    assert scr == 0.8


def test_regression_ytrue_type_coverage_score() -> None:
    "Test that list(y_true) gives right coverage."
    scr = regression_coverage_score(list(y_toy), y_preds[:, 1], y_preds[:, 2])
    assert scr == 0.8


def test_regression_ypredlow_type_coverage_score() -> None:
    "Test that list(y_pred_low) gives right coverage."
    scr = regression_coverage_score(y_toy, list(y_preds[:, 1]), y_preds[:, 2])
    assert scr == 0.8


def test_regression_ypredup_type_coverage_score() -> None:
    "Test that list(y_pred_up) gives right coverage."
    scr = regression_coverage_score(y_toy, y_preds[:, 1], list(y_preds[:, 2]))
    assert scr == 0.8


def test_classification_y_true_shape() -> None:
    "Test shape of y_true."
    with pytest.raises(ValueError, match=r".*y should be a 1d array*"):
        classification_coverage_score(
            np.tile(y_true_class, (2, 1)), y_pred_set
        )


def test_classification_y_pred_set_shape() -> None:
    "Test shape of y_pred_set."
    with pytest.raises(ValueError, match=r".*Expected 2D array*"):
        classification_coverage_score(y_true_class, y_pred_set[:, 0])


def test_classification_same_length() -> None:
    "Test when y_true and y_pred_set have different lengths."
    with pytest.raises(IndexError, match=r".*shape mismatch*"):
        classification_coverage_score(y_true_class, y_pred_set[:-1, :])


def test_classification_toydata() -> None:
    "Test coverage_score for toy data."
    assert classification_coverage_score(y_true_class, y_pred_set) == 0.8


def test_classification_ytrue_type() -> None:
    "Test that list(y_true_class) gives right coverage."
    scr = classification_coverage_score(list(y_true_class), y_pred_set)
    assert scr == 0.8


def test_classification_y_pred_set_type() -> None:
    "Test that list(y_pred_set) gives right coverage."
    scr = classification_coverage_score(y_true_class, list(y_pred_set))
    assert scr == 0.8


<<<<<<< HEAD
@pytest.mark.parametrize("pred_set", [y_pred_set, list(y_pred_set)])
def test_classification_toydata_width(pred_set: ArrayLike) -> None:
    "Test width mean for toy data."
    assert classification_mean_width_score(pred_set) == 2.0


def test_classification_y_pred_set_width_shape() -> None:
    "Test shape of y_pred_set in classification_mean_width_score."
    with pytest.raises(ValueError, match=r".*Expected 2D array*"):
        classification_mean_width_score(y_pred_set[:, 0])
=======
def test_regression_toydata_mean_width_score() -> None:
    "Test mean_width_score for toy data."
    scr = regression_mean_width_score(y_preds[:, 1], y_preds[:, 2])
    assert scr == 2.3


def test_regression_ypredlow_type_mean_width_score() -> None:
    "Test that list(y_pred_low) gives right coverage."
    scr = regression_mean_width_score(list(y_preds[:, 1]), y_preds[:, 2])
    assert scr == 2.3


def test_regression_ypredup_type_mean_width_score() -> None:
    "Test that list(y_pred_up) gives right coverage."
    scr = regression_mean_width_score(y_preds[:, 1], list(y_preds[:, 2]))
    assert scr == 2.3
>>>>>>> f8d5e1b0
<|MERGE_RESOLUTION|>--- conflicted
+++ resolved
@@ -5,12 +5,9 @@
 import numpy as np
 from mapie.metrics import (
     classification_coverage_score,
-<<<<<<< HEAD
     classification_mean_width_score,
-=======
     regression_coverage_score,
     regression_mean_width_score,
->>>>>>> f8d5e1b0
 )
 from mapie._typing import ArrayLike
 
@@ -123,7 +120,6 @@
     assert scr == 0.8
 
 
-<<<<<<< HEAD
 @pytest.mark.parametrize("pred_set", [y_pred_set, list(y_pred_set)])
 def test_classification_toydata_width(pred_set: ArrayLike) -> None:
     "Test width mean for toy data."
@@ -134,7 +130,8 @@
     "Test shape of y_pred_set in classification_mean_width_score."
     with pytest.raises(ValueError, match=r".*Expected 2D array*"):
         classification_mean_width_score(y_pred_set[:, 0])
-=======
+
+
 def test_regression_toydata_mean_width_score() -> None:
     "Test mean_width_score for toy data."
     scr = regression_mean_width_score(y_preds[:, 1], y_preds[:, 2])
@@ -150,5 +147,4 @@
 def test_regression_ypredup_type_mean_width_score() -> None:
     "Test that list(y_pred_up) gives right coverage."
     scr = regression_mean_width_score(y_preds[:, 1], list(y_preds[:, 2]))
-    assert scr == 2.3
->>>>>>> f8d5e1b0
+    assert scr == 2.3
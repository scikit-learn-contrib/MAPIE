"""
Testing for metrics module.
"""
from typing import Union

import numpy as np
import pytest
from numpy.random import RandomState
from typing_extensions import TypedDict

from mapie._typing import ArrayLike, NDArray
<<<<<<< HEAD
from mapie.metrics import (
    classification_coverage_score,
    classification_coverage_score_v2,
    classification_mean_width_score,
    classification_ssc,
    classification_ssc_score,
    expected_calibration_error,
    hsic,
    regression_coverage_score,
    regression_coverage_score_v2,
    regression_mean_width_score,
    regression_ssc,
    regression_ssc_score,
    top_label_ece,
)
=======
from mapie.metrics import (add_jitter,
                           classification_coverage_score,
                           classification_coverage_score_v2,
                           classification_mean_width_score,
                           classification_ssc,
                           classification_ssc_score,
                           cumulative_differences,
                           expected_calibration_error,
                           hsic,
                           kolmogorov_smirnov_cdf,
                           kolmogorov_smirnov_p_value,
                           kolmogorov_smirnov_statistic,
                           kuiper_cdf,
                           kuiper_p_value,
                           kuiper_statistic,
                           length_scale,
                           regression_coverage_score,
                           regression_coverage_score_v2,
                           regression_mean_width_score,
                           regression_ssc,
                           regression_ssc_score,
                           sort_xy_by_y,
                           spiegelhalter_p_value,
                           spiegelhalter_statistic,
                           top_label_ece)
>>>>>>> 7a677660

y_toy = np.array([5, 7.5, 9.5, 10.5, 12.5])
y_preds = np.array(
    [
        [5, 4, 6],
        [7.5, 6.0, 9.0],
        [9.5, 9, 10.0],
        [10.5, 8.5, 12.5],
        [11.5, 10.5, 12.0],
    ]
)
intervals = np.array(
    [
        [[4, 4], [6, 7.5]],
        [[6.0, 8], [9.0, 10]],
        [[9, 9], [10.0, 10.0]],
        [[8.5, 9], [12.5, 12]],
        [[10.5, 10.5], [12.0, 12]],
    ]
)

y_true_class = np.array([3, 3, 1, 2, 2])
y_pred_set = np.array(
    [
        [False, False, True, True],
        [False, True, False, True],
        [False, True, True, False],
        [False, False, True, True],
        [False, True, False, True],
    ]
)
y_pred_set_2alphas = np.array(
    [
        [
            [False, False],
            [False, True],
            [False, True],
            [False, False],
        ],
        [[False, False], [True, True], [True, True], [True, True]],
        [[False, False], [True, False], [True, False], [False, False]],
        [
            [True, False],
            [True, False],
            [True, True],
            [True, False],
        ],
        [[False, False], [True, True], [False, True], [True, True]],
    ]
)

Params_ssc_reg = TypedDict(
    "Params_ssc_reg",
    {"y_intervals": NDArray, "num_bins": int},
)
Params_ssc_classif = TypedDict(
    "Params_ssc_classif",
    {"y_pred_set": NDArray, "num_bins": Union[int, None]},
)
SSC_REG = {
    "1alpha_base": Params_ssc_reg(y_intervals=intervals[:, :, 0], num_bins=2),
    "1alpha_3sp": Params_ssc_reg(y_intervals=intervals[:, :, 0], num_bins=3),
    "2alpha_base": Params_ssc_reg(y_intervals=intervals, num_bins=2),
    "2alpha_3sp": Params_ssc_reg(y_intervals=intervals, num_bins=3),
}
SSC_CLASSIF = {
    "1alpha_base": Params_ssc_classif(
        y_pred_set=y_pred_set_2alphas[:, :, 0], num_bins=2
    ),
    "1alpha_3sp": Params_ssc_classif(
        y_pred_set=y_pred_set_2alphas[:, :, 0], num_bins=3
    ),
    "1alpha_None": Params_ssc_classif(
        y_pred_set=y_pred_set_2alphas[:, :, 0], num_bins=None
    ),
    "2alpha_base": Params_ssc_classif(
        y_pred_set=y_pred_set_2alphas,
        num_bins=2,
    ),
    "2alpha_3sp": Params_ssc_classif(
        y_pred_set=y_pred_set_2alphas, num_bins=3
    ),
    "2alpha_None": Params_ssc_classif(
        y_pred_set=y_pred_set_2alphas, num_bins=None
    ),
}
SSC_REG_COVERAGES = {
    "1alpha_base": np.array([[2 / 3, 1.0]]),
    "1alpha_3sp": np.array([[0.5, 1.0, 1.0]]),
    "2alpha_base": np.array([[2 / 3, 1.0], [1 / 3, 1.0]]),
    "2alpha_3sp": np.array([[0.5, 1.0, 1.0], [0.5, 0.5, 1.0]]),
}
SSC_REG_COVERAGES_SCORE = {
    "1alpha_base": np.array([2 / 3]),
    "1alpha_3sp": np.array([0.5]),
    "2alpha_base": np.array([2 / 3, 1 / 3]),
    "2alpha_3sp": np.array([0.5, 0.5]),
}
SSC_CLASSIF_COVERAGES = {
    "1alpha_base": np.array([[1 / 3, 1.0]]),
    "1alpha_3sp": np.array([[0.0, 2 / 3, 1.0]]),
    "1alpha_None": np.array([[0.0, np.nan, 0.5, 1.0, 1.0]]),
    "2alpha_base": np.array([[1 / 3, 1.0], [1 / 3, 1.0]]),
    "2alpha_3sp": np.array([[0.0, 2 / 3, 1.0], [0.5, 2 / 3, np.nan]]),
    "2alpha_None": np.array(
        [[0.0, np.nan, 0.5, 1.0, 1.0], [0.0, 1.0, 0.0, 1.0, np.nan]]
    ),
}
SSC_CLASSIF_COVERAGES_SCORE = {
    "1alpha_base": np.array([1 / 3]),
    "1alpha_3sp": np.array([0.0]),
    "1alpha_None": np.array([0.0]),
    "2alpha_base": np.array([1 / 3, 1 / 3]),
    "2alpha_3sp": np.array([0.0, 0.5]),
    "2alpha_None": np.array([0.0, 0.0]),
}

prng = RandomState(1234567890)
y_score = prng.random(51)
y_scores = prng.random((51, 5))
y_true = prng.randint(0, 2, 51)


def test_regression_ypredlow_shape() -> None:
    """Test shape of y_pred_low."""
    with pytest.raises(ValueError, match=r".*y should be a 1d array*"):
        regression_coverage_score(y_toy, y_preds[:, :2], y_preds[:, 2])
    with pytest.raises(ValueError, match=r".*y should be a 1d array*"):
        regression_mean_width_score(y_preds[:, :2], y_preds[:, 2])


def test_regression_ypredup_shape() -> None:
    """Test shape of y_pred_up."""
    with pytest.raises(ValueError, match=r".*y should be a 1d array*"):
        regression_coverage_score(y_toy, y_preds[:, 1], y_preds[:, 1:])
    with pytest.raises(ValueError, match=r".*y should be a 1d array*"):
        regression_mean_width_score(y_preds[:, :2], y_preds[:, 2])


def test_regression_intervals_invalid_shape() -> None:
    """Test invalid shape of intervals raises an error"""
    with pytest.raises(ValueError, match=r".*should be a 3D array*"):
        regression_ssc(y_toy, y_preds[0])
    with pytest.raises(ValueError, match=r".*should be a 3D array*"):
        regression_ssc_score(y_toy, y_preds[0])
    with pytest.raises(ValueError, match=r".*should be a 3D array*"):
        hsic(y_toy, y_preds[0])


def test_regression_ytrue_invalid_shape() -> None:
    """Test invalid shape of y_true raises an error"""
    with pytest.raises(ValueError):
        regression_ssc(np.tile(y_toy, 2).reshape(5, 2), y_preds)
    with pytest.raises(ValueError):
        regression_ssc_score(np.tile(y_toy, 2).reshape(5, 2), y_preds)
    with pytest.raises(ValueError):
        hsic(np.tile(y_toy, 2).reshape(5, 2), y_preds)


def test_regression_valid_input_shape() -> None:
    """Test valid shape of intervals raises no error"""
    regression_ssc(y_toy, intervals)
    regression_ssc_score(y_toy, intervals)
    hsic(y_toy, intervals)


def test_regression_same_length() -> None:
    """Test when y_true and y_preds have different lengths."""
    with pytest.raises(ValueError, match=r".*could not be broadcast*"):
        regression_coverage_score(y_toy, y_preds[:-1, 1], y_preds[:-1, 2])
    with pytest.raises(ValueError, match=r".*y should be a 1d array*"):
        regression_mean_width_score(y_preds[:, :2], y_preds[:, 2])
    with pytest.raises(ValueError, match=r".*shape mismatch*"):
        regression_ssc(
            y_toy,
            intervals[
                :-1,
            ],
        )
    with pytest.raises(ValueError, match=r".*shape mismatch*"):
        regression_ssc_score(
            y_toy,
            intervals[
                :-1,
            ],
        )
    with pytest.raises(ValueError, match=r".*shape mismatch*"):
        hsic(
            y_toy,
            intervals[
                :-1,
            ],
        )


def test_regression_toydata_coverage_score() -> None:
    """Test coverage_score for toy data."""
    scr = regression_coverage_score(y_toy, y_preds[:, 1], y_preds[:, 2])
    assert scr == 0.8


def test_regression_ytrue_type_coverage_score() -> None:
    """Test that list(y_true) gives right coverage."""
    scr = regression_coverage_score(list(y_toy), y_preds[:, 1], y_preds[:, 2])
    assert scr == 0.8


def test_regression_ypredlow_type_coverage_score() -> None:
    """Test that list(y_pred_low) gives right coverage."""
    scr = regression_coverage_score(y_toy, list(y_preds[:, 1]), y_preds[:, 2])
    assert scr == 0.8


def test_regression_ypredup_type_coverage_score() -> None:
    """Test that list(y_pred_up) gives right coverage."""
    scr = regression_coverage_score(y_toy, y_preds[:, 1], list(y_preds[:, 2]))
    assert scr == 0.8


def test_classification_y_true_shape() -> None:
    """Test shape of y_true."""
    with pytest.raises(ValueError, match=r".*y should be a 1d array*"):
        classification_coverage_score(
            np.tile(y_true_class, (2, 1)), y_pred_set
        )
    with pytest.raises(ValueError, match=r".*y should be a 1d array*"):
        classification_ssc(np.tile(y_true_class, (2, 1)), y_pred_set_2alphas)
    with pytest.raises(ValueError, match=r".*y should be a 1d array*"):
        classification_ssc_score(
            np.tile(y_true_class, (2, 1)), y_pred_set_2alphas
        )


def test_classification_y_pred_set_shape() -> None:
    """Test shape of y_pred_set."""
    with pytest.raises(ValueError, match=r".*Expected 2D array*"):
        classification_coverage_score(y_true_class, y_pred_set[:, 0])
    with pytest.raises(ValueError, match=r".*should be a 3D array*"):
        classification_ssc(y_true_class, y_pred_set[:, 0])
    with pytest.raises(ValueError, match=r".*should be a 3D array*"):
        classification_ssc_score(y_true_class, y_pred_set[:, 0])


def test_classification_same_length() -> None:
    """Test when y_true and y_pred_set have different lengths."""
    with pytest.raises(IndexError, match=r".*shape mismatch*"):
        classification_coverage_score(y_true_class, y_pred_set[:-1, :])
    with pytest.raises(ValueError, match=r".*shape mismatch*"):
        classification_ssc(y_true_class, y_pred_set_2alphas[:-1, :, :])
    with pytest.raises(ValueError, match=r".*shape mismatch*"):
        classification_ssc_score(y_true_class, y_pred_set_2alphas[:-1, :, :])


def test_classification_valid_input_shape() -> None:
    """Test that valid inputs shape raise no error."""
    classification_ssc(y_true_class, y_pred_set_2alphas)
    classification_ssc_score(y_true_class, y_pred_set_2alphas)


def test_classification_toydata() -> None:
    """Test coverage_score for toy data."""
    assert classification_coverage_score(y_true_class, y_pred_set) == 0.8


def test_classification_ytrue_type() -> None:
    """Test that list(y_true_class) gives right coverage."""
    scr = classification_coverage_score(list(y_true_class), y_pred_set)
    assert scr == 0.8


def test_classification_y_pred_set_type() -> None:
    """Test that list(y_pred_set) gives right coverage."""
    scr = classification_coverage_score(y_true_class, list(y_pred_set))
    assert scr == 0.8


@pytest.mark.parametrize("pred_set", [y_pred_set, list(y_pred_set)])
def test_classification_toydata_width(pred_set: ArrayLike) -> None:
    """Test width mean for toy data."""
    assert classification_mean_width_score(pred_set) == 2.0


def test_classification_y_pred_set_width_shape() -> None:
    """Test shape of y_pred_set in classification_mean_width_score."""
    with pytest.raises(ValueError, match=r".*Expected 2D array*"):
        classification_mean_width_score(y_pred_set[:, 0])


def test_regression_toydata_mean_width_score() -> None:
    """Test mean_width_score for toy data."""
    scr = regression_mean_width_score(y_preds[:, 1], y_preds[:, 2])
    assert scr == 2.3


def test_regression_ypredlow_type_mean_width_score() -> None:
    """Test that list(y_pred_low) gives right coverage."""
    scr = regression_mean_width_score(list(y_preds[:, 1]), y_preds[:, 2])
    assert scr == 2.3


def test_regression_ypredup_type_mean_width_score() -> None:
    """Test that list(y_pred_up) gives right coverage."""
    scr = regression_mean_width_score(y_preds[:, 1], list(y_preds[:, 2]))
    assert scr == 2.3


def test_ece_score() -> None:
    """
    Test the expected calibration score for
    dataset if score is list of max scores.
    """
    scr = expected_calibration_error(y_true, y_score)
    assert np.round(scr, 4) == 0.4471


def test_ece_scores() -> None:
    """
    Test the expected calibration score for
    dataset if score probability output.
    """
    scr = expected_calibration_error(y_true, y_scores)
    assert np.round(scr, 4) == 0.5363


def test_top_lable_ece() -> None:
    """Test that score is"""
    scr = top_label_ece(y_true, y_scores)
    assert np.round(scr, 4) == 0.6997


def test_top_label_same_result() -> None:
    """
    Test that we have the same results if the input contais
    the maximum with the argmax values or if it is the probabilities
    """
    pred_proba_ = np.array(
        [[0.2, 0.2, 0.4], [0.5, 0.3, 0.2], [0, 0.4, 0.6], [0.1, 0.7, 0.2]]
    )
    y_true_ = np.array([1, 0, 2, 1])
    pred_max_ = np.max(pred_proba_, axis=1)
    pred_argmax_ = np.argmax(pred_proba_, axis=1)

    scr1 = top_label_ece(y_true_, pred_proba_)
    scr2 = top_label_ece(y_true_, pred_max_, y_score_arg=pred_argmax_)

    classes = np.unique([y_true_ + 1])
    scr3 = top_label_ece(
        y_true_ + 1,
        pred_proba_,
        classes=classes,
    )

    scr4 = top_label_ece(
        y_true_ + 1,
        np.max(pred_proba_, axis=1),
        classes[np.argmax(pred_proba_, axis=1)],
    )
    assert scr1 == scr2
    assert scr1 == scr3
    assert scr1 == scr4


@pytest.mark.parametrize("num_bins", [10, 0, -1, 5])
def test_invalid_splits_regression_ssc(num_bins: int) -> None:
    """Test that invalid number of bins for ssc raise errors."""
    with pytest.raises(ValueError):
        regression_ssc(y_toy, intervals, num_bins=num_bins)


@pytest.mark.parametrize("num_bins", [10, 0, -1])
def test_invalid_splits_regression_ssc_score(num_bins: int) -> None:
    """Test that invalid number of bins for ssc raise errors."""
    with pytest.raises(ValueError):
        regression_ssc_score(y_toy, intervals, num_bins=num_bins)


@pytest.mark.parametrize("num_bins", [1, 2, 3])
def test_valid_splits_regression_ssc(num_bins: int) -> None:
    """Test that valid number of bins for ssc raise no error."""
    regression_ssc(y_toy, intervals, num_bins=num_bins)


@pytest.mark.parametrize("num_bins", [1, 2, 3])
def test_valid_splits_regression_ssc_score(num_bins: int) -> None:
    """Test that valid number of bins for ssc score raise no error."""
    regression_ssc_score(y_toy, intervals, num_bins=num_bins)


@pytest.mark.parametrize("params", [*SSC_REG])
def test_regression_ssc_return_shape(params: str) -> None:
    """Test that the array returned by ssc metric has the correct shape."""
    cond_cov = regression_ssc(y_toy, **SSC_REG[params])
    assert cond_cov.shape == SSC_REG_COVERAGES[params].shape


@pytest.mark.parametrize("params", [*SSC_REG])
def test_regression_ssc_score_return_shape(params: str) -> None:
    """Test that the array returned by ssc score has the correct shape."""
    cond_cov_min = regression_ssc_score(y_toy, **SSC_REG[params])
    assert cond_cov_min.shape == SSC_REG_COVERAGES_SCORE[params].shape


@pytest.mark.parametrize("params", [*SSC_REG])
def test_regression_ssc_coverage_values(params: str):
    """Test that the conditional coverage values returned are correct."""
    cond_cov = regression_ssc(y_toy, **SSC_REG[params])
    np.testing.assert_allclose(cond_cov, SSC_REG_COVERAGES[params])


@pytest.mark.parametrize("params", [*SSC_REG])
def test_regression_ssc_score_coverage_values(params: str):
    """Test that the conditional coverage values returned are correct."""
    cond_cov_min = regression_ssc_score(y_toy, **SSC_REG[params])
    np.testing.assert_allclose(cond_cov_min, SSC_REG_COVERAGES_SCORE[params])


@pytest.mark.parametrize("num_bins", [10, 0, -1, 4])
def test_invalid_splits_classification_ssc(num_bins: int) -> None:
    """Test that invalid number of bins for ssc raise errors."""
    with pytest.raises(ValueError):
        classification_ssc(y_true_class, y_pred_set_2alphas, num_bins=num_bins)


@pytest.mark.parametrize("num_bins", [10, 0, -1])
def test_invalid_splits_classification_ssc_score(num_bins: int) -> None:
    """Test that invalid number of bins for ssc raise errors."""
    with pytest.raises(ValueError):
        classification_ssc_score(
            y_true_class, y_pred_set_2alphas, num_bins=num_bins
        )


@pytest.mark.parametrize("num_bins", [3, 2, None])
def test_valid_splits_classification_ssc(num_bins: int) -> None:
    """Test that valid number of bins for ssc raise no error."""
    classification_ssc(y_true_class, y_pred_set_2alphas, num_bins=num_bins)


@pytest.mark.parametrize("num_bins", [3, 2, None])
def test_valid_splits_classification_ssc_score(num_bins: int) -> None:
    """Test that valid number of bins for ssc raise no error."""
    classification_ssc_score(
        y_true_class, y_pred_set_2alphas, num_bins=num_bins
    )


@pytest.mark.parametrize("params", [*SSC_CLASSIF])
def test_classification_ssc_return_shape(params: str) -> None:
    """Test that the arrays returned by ssc metrics have the correct shape."""
    cond_cov = classification_ssc(y_true_class, **SSC_CLASSIF[params])
    assert cond_cov.shape == SSC_CLASSIF_COVERAGES[params].shape


@pytest.mark.parametrize("params", [*SSC_CLASSIF])
def test_classification_ssc_score_return_shape(params: str) -> None:
    """Test that the arrays returned by ssc metrics have the correct shape."""
    cond_cov_min = classification_ssc_score(
        y_true_class, **SSC_CLASSIF[params]
    )
    assert cond_cov_min.shape == SSC_CLASSIF_COVERAGES_SCORE[params].shape


@pytest.mark.parametrize("params", [*SSC_CLASSIF])
def test_classification_ssc_coverage_values(params: str) -> None:
    """Test that the conditional coverage values returned are correct."""
    cond_cov = classification_ssc(y_true_class, **SSC_CLASSIF[params])
    np.testing.assert_allclose(cond_cov, SSC_CLASSIF_COVERAGES[params])


@pytest.mark.parametrize("params", [*SSC_CLASSIF])
def test_classification_ssc_score_coverage_values(params: str) -> None:
    """Test that the conditional coverage values returned are correct."""
    cond_cov_min = classification_ssc_score(
        y_true_class, **SSC_CLASSIF[params]
    )
    np.testing.assert_allclose(
        cond_cov_min, SSC_CLASSIF_COVERAGES_SCORE[params]
    )


@pytest.mark.parametrize("kernel_sizes", [[1], 2, [[1, 2]], [-1, 1], [1, -1]])
def test_hsic_invalid_kernel_sizes(kernel_sizes: ArrayLike) -> None:
    """Test that invalid kernel sizes raises an error"""
    with pytest.raises(ValueError):
        hsic(y_toy, intervals, kernel_sizes=kernel_sizes)


@pytest.mark.parametrize("kernel_sizes", [(1, 1), [2, 2], (3, 1)])
def test_hsic_valid_kernel_sizes(kernel_sizes: ArrayLike) -> None:
    """Test that valid kernel sizes raises no errors"""
    hsic(y_toy, intervals, kernel_sizes=kernel_sizes)


@pytest.mark.parametrize("kernel_sizes", [(1, 1), (2, 2), (3, 1)])
def test_hsic_return_shape(kernel_sizes: ArrayLike) -> None:
    """Test that the arrau returned by hsic has the good shape"""
    coef = hsic(y_toy, intervals, kernel_sizes=kernel_sizes)
    assert coef.shape == (2,)


def test_hsic_correlation_value() -> None:
    """Test that the values returned by hsic are correct"""
    coef = hsic(y_toy, intervals, kernel_sizes=(1, 1))
    np.testing.assert_allclose(coef, np.array([0.16829506, 0.3052798]))


def test_regression_coverage_v1andv2() -> None:
    """
    Test that ``regression_coverage_score`` and
    ```regression_coverage_score_v2``` returns the same results
    """
    cov_v1 = regression_coverage_score(
        y_toy, intervals[:, 0, 0], intervals[:, 1, 0]
    )
    cov_v2 = regression_coverage_score_v2(np.expand_dims(y_toy, 1), intervals)
    np.testing.assert_allclose(cov_v1, cov_v2[0])


def test_regression_coverage_score_v2_ytrue_valid_shape() -> None:
    """Test that no error is raised if y_true has the shape (n_samples,)."""
    regression_coverage_score_v2(y_toy, intervals)


def test_regression_coverage_score_v2_intervals_invalid_shape() -> None:
    """Test that an error is raised if intervals has not the good shape."""
    with pytest.raises(ValueError):
        regression_coverage_score_v2(
            np.expand_dims(y_toy, 1), intervals[:, 0, 0]
        )


def test_classification_coverage_v1andv2() -> None:
    """
    Test that ``classification_coverage_score`` and
    ```classification_coverage_score_v2``` returns the same results
    """
    cov_v1 = classification_coverage_score(y_true_class, y_pred_set)
    cov_v2 = classification_coverage_score_v2(
        np.expand_dims(y_true_class, axis=1),
        np.expand_dims(y_pred_set, axis=2),
    )
    np.testing.assert_allclose(cov_v1, cov_v2[0])


def test_classification_coverage_score_v2_ytrue_valid_shape() -> None:
    """Test that no error is raised if y_true has a shape (n_samples,)."""
    classification_coverage_score_v2(y_true_class, y_pred_set_2alphas)


def test_classification_coverage_score_v2_ypredset_invalid_shape() -> None:
    """Test that an error is raised if y_pred_set has not the good shape."""
    with pytest.raises(ValueError):
        classification_coverage_score_v2(
            np.expand_dims(y_true_class, axis=1), y_pred_set[:, 0]
        )


@pytest.mark.parametrize("amplitude", [0.1, 0.01, 0.001])
def test_add_jitter_amplitude(amplitude: float) -> None:
    """Test that noise perturbation is consistent with required amplitude"""
    x = np.array([0, 1, 2, 3, 4])
    x_jittered = add_jitter(x, noise_amplitude=amplitude, random_state=1)
    np.testing.assert_allclose(x, x_jittered, rtol=5*amplitude)


def test_sort_xy_by_y() -> None:
    """
    Test that sorting two reversed arrays by one of them
    does reverse the arrays
    """
    x = np.linspace(-3, 3, 20)
    y = np.linspace(3, -3, 20)
    x_sorted, y_sorted = sort_xy_by_y(x, y)
    np.testing.assert_allclose(x_sorted, y)
    np.testing.assert_allclose(y_sorted, x)


@pytest.mark.parametrize("random_state", [1, 2, 3])
def test_cumulative_differences(random_state: int) -> None:
    """Test that cumulative differences are always between -1 and 1"""
    generator = RandomState(random_state)
    y_true = generator.choice([0, 1], size=100)
    y_score = generator.uniform(size=100)
    cum_diff = cumulative_differences(y_true, y_score)
    assert np.max(cum_diff) <= 1
    assert np.min(cum_diff) >= -1


def test_length_scale() -> None:
    """Test that length scale are well computed"""
    generator = RandomState(1)
    y_score = generator.uniform(size=100)
    scale = length_scale(y_score)
    np.testing.assert_allclose(scale, 0.040389, atol=1e-6)


def test_kolmogorov_smirnov_statistic() -> None:
    """Test that Kolmogorov-Smirnov's statistics are well computed"""
    generator = RandomState(1)
    y_true = generator.choice([0, 1], size=100)
    y_score = generator.uniform(size=100)
    ks_stat = kolmogorov_smirnov_statistic(y_true, y_score)
    np.testing.assert_allclose(ks_stat, 5.607741, atol=1e-6)


def test_kolmogorov_smirnov_cdf() -> None:
    """Test that Kolmogorov-Smirnov's statistics are well computed"""
    np.testing.assert_allclose(kolmogorov_smirnov_cdf(1), 0.370777, atol=1e-6)
    np.testing.assert_allclose(kolmogorov_smirnov_cdf(2), 0.908999, atol=1e-6)
    np.testing.assert_allclose(kolmogorov_smirnov_cdf(3), 0.9946, atol=1e-6)


def test_kolmogorov_smirnov_p_value_non_calibrated() -> None:
    """
    Test that Kolmogorov-Smirnov's p-values are well computed
    for uncalibrated data.
    """
    generator = RandomState(1)
    y_true = generator.choice([0, 1], size=100)
    y_score = generator.uniform(size=100)
    ks_stat = kolmogorov_smirnov_p_value(y_true, y_score)
    np.testing.assert_allclose(ks_stat, 0.0, atol=1e-6)


def test_kolmogorov_smirnov_p_value_calibrated() -> None:
    """
    Test that Kolmogorov-Smirnov's p-values are well computed
    for calibrated data.
    """
    generator = RandomState(1)
    y_score = generator.uniform(size=100)
    uniform = generator.uniform(size=len(y_score))
    y_true = (uniform <= y_score).astype(float)
    ks_stat = kolmogorov_smirnov_p_value(y_true, y_score)
    np.testing.assert_allclose(ks_stat, 0.2148, atol=1e-6)


def test_kuiper_statistic() -> None:
    """Test that Kuiper's statistics are well computed"""
    generator = RandomState(1)
    y_true = generator.choice([0, 1], size=100)
    y_score = generator.uniform(size=100)
    ku_stat = kuiper_statistic(y_true, y_score)
    np.testing.assert_allclose(ku_stat, 5.354395, atol=1e-6)


def test_kuiper_cdf() -> None:
    """Test that Kuiper's statistics are well computed"""
    np.testing.assert_allclose(kuiper_cdf(1), 0.063365, atol=1e-6)
    np.testing.assert_allclose(kuiper_cdf(2), 0.818506, atol=1e-6)
    np.testing.assert_allclose(kuiper_cdf(3), 0.989201, atol=1e-6)


def test_kuiper_p_value_non_calibrated() -> None:
    """
    Test that Kuiper's p-values are well computed
    for uncalibrated data
    """
    generator = RandomState(1)
    y_true = generator.choice([0, 1], size=100)
    y_score = generator.uniform(size=100)
    ks_stat = kuiper_p_value(y_true, y_score)
    np.testing.assert_allclose(ks_stat, 0.0, atol=1e-6)


def test_kuiper_p_value_calibrated() -> None:
    """
    Test that Kuiper's p-values are well computed
    for calibrated data.
    """
    generator = RandomState(1)
    y_score = generator.uniform(size=100)
    uniform = generator.uniform(size=len(y_score))
    y_true = (uniform <= y_score).astype(float)
    ks_stat = kuiper_p_value(y_true, y_score)
    np.testing.assert_allclose(ks_stat, 0.313006, atol=1e-6)


def test_spiegelhalter_statistic() -> None:
    """Test that Spiegelhalter's statistics are well computed"""
    generator = RandomState(1)
    y_true = generator.choice([0, 1], size=100)
    y_score = generator.uniform(size=100)
    sp_stat = spiegelhalter_statistic(y_true, y_score)
    np.testing.assert_allclose(sp_stat, 13.906833, atol=1e-6)


def test_spiegelhalter_p_value_non_calibrated() -> None:
    """
    Test that Spiegelhalter's p-values are well computed
    for uncalibrated data
    """
    generator = RandomState(1)
    y_true = generator.choice([0, 1], size=100)
    y_score = generator.uniform(size=100)
    ks_stat = spiegelhalter_p_value(y_true, y_score)
    np.testing.assert_allclose(ks_stat, 0.0, atol=1e-6)


def test_spiegelhalter_p_value_calibrated() -> None:
    """
    Test that Spiegelhalter's p-values are well computed
    for calibrated data.
    """
    generator = RandomState(1)
    y_score = generator.uniform(size=100)
    uniform = generator.uniform(size=len(y_score))
    y_true = (uniform <= y_score).astype(float)
    ks_stat = spiegelhalter_p_value(y_true, y_score)
    np.testing.assert_allclose(ks_stat, 0.174832, atol=1e-6)<|MERGE_RESOLUTION|>--- conflicted
+++ resolved
@@ -9,23 +9,6 @@
 from typing_extensions import TypedDict
 
 from mapie._typing import ArrayLike, NDArray
-<<<<<<< HEAD
-from mapie.metrics import (
-    classification_coverage_score,
-    classification_coverage_score_v2,
-    classification_mean_width_score,
-    classification_ssc,
-    classification_ssc_score,
-    expected_calibration_error,
-    hsic,
-    regression_coverage_score,
-    regression_coverage_score_v2,
-    regression_mean_width_score,
-    regression_ssc,
-    regression_ssc_score,
-    top_label_ece,
-)
-=======
 from mapie.metrics import (add_jitter,
                            classification_coverage_score,
                            classification_coverage_score_v2,
@@ -51,7 +34,6 @@
                            spiegelhalter_p_value,
                            spiegelhalter_statistic,
                            top_label_ece)
->>>>>>> 7a677660
 
 y_toy = np.array([5, 7.5, 9.5, 10.5, 12.5])
 y_preds = np.array(

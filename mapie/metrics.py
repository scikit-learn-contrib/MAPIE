from typing import Optional, cast, Union, Tuple

import scipy
import numpy as np
from sklearn.utils import check_random_state
from sklearn.utils.validation import check_array, column_or_1d
from sklearn.utils import check_random_state

from ._typing import ArrayLike, NDArray
from .utils import (calc_bins,
                    check_array_shape_classification,
                    check_array_shape_regression,
                    check_binary_zero_one,
                    check_nb_intervals_sizes,
                    check_nb_sets_sizes,
                    check_number_bins,
                    check_split_strategy)
from ._machine_precision import EPSILON


def regression_coverage_score(
    y_true: ArrayLike,
    y_pred_low: ArrayLike,
    y_pred_up: ArrayLike,
) -> float:
    """
    Effective coverage score obtained by the prediction intervals.

    The effective coverage is obtained by estimating the fraction
    of true labels that lie within the prediction intervals.

    Parameters
    ----------
    y_true: ArrayLike of shape (n_samples,)
        True labels.
    y_pred_low: ArrayLike of shape (n_samples,)
        Lower bound of prediction intervals.
    y_pred_up: ArrayLike of shape (n_samples,)
        Upper bound of prediction intervals.

    Returns
    -------
    float
        Effective coverage obtained by the prediction intervals.

    Examples
    --------
    >>> from mapie.metrics import regression_coverage_score
    >>> import numpy as np
    >>> y_true = np.array([5, 7.5, 9.5, 10.5, 12.5])
    >>> y_pred_low = np.array([4, 6, 9, 8.5, 10.5])
    >>> y_pred_up = np.array([6, 9, 10, 12.5, 12])
    >>> print(regression_coverage_score(y_true, y_pred_low, y_pred_up))
    0.8
    """
    y_true = cast(NDArray, column_or_1d(y_true))
    y_pred_low = cast(NDArray, column_or_1d(y_pred_low))
    y_pred_up = cast(NDArray, column_or_1d(y_pred_up))
    coverage = np.mean(
        ((y_pred_low <= y_true) & (y_pred_up >= y_true))
    )
    return float(coverage)


def classification_coverage_score(
    y_true: ArrayLike,
    y_pred_set: ArrayLike
) -> float:
    """
    Effective coverage score obtained by the prediction sets.

    The effective coverage is obtained by estimating the fraction
    of true labels that lie within the prediction sets.

    Parameters
    ----------
    y_true: ArrayLike of shape (n_samples,)
        True labels.
    y_pred_set: ArrayLike of shape (n_samples, n_class)
        Prediction sets given by booleans of labels.

    Returns
    -------
    float
        Effective coverage obtained by the prediction sets.

    Examples
    --------
    >>> from mapie.metrics import classification_coverage_score
    >>> import numpy as np
    >>> y_true = np.array([3, 3, 1, 2, 2])
    >>> y_pred_set = np.array([
    ...     [False, False,  True,  True],
    ...     [False,  True, False,  True],
    ...     [False,  True,  True, False],
    ...     [False, False,  True,  True],
    ...     [False,  True, False,  True]
    ... ])
    >>> print(classification_coverage_score(y_true, y_pred_set))
    0.8
    """
    y_true = cast(NDArray, column_or_1d(y_true))
    y_pred_set = cast(
        NDArray,
        check_array(
            y_pred_set, force_all_finite=True, dtype=["bool"]
        )
    )
    coverage = np.take_along_axis(
        y_pred_set, y_true.reshape(-1, 1), axis=1
    ).mean()
    return float(coverage)


def regression_mean_width_score(
    y_pred_low: ArrayLike,
    y_pred_up: ArrayLike
) -> float:
    """
    Effective mean width score obtained by the prediction intervals.

    Parameters
    ----------
    y_pred_low: ArrayLike of shape (n_samples,)
        Lower bound of prediction intervals.
    y_pred_up: ArrayLike of shape (n_samples,)
        Upper bound of prediction intervals.

    Returns
    -------
    float
        Effective mean width of the prediction intervals.

    Examples
    --------
    >>> from mapie.metrics import regression_mean_width_score
    >>> import numpy as np
    >>> y_pred_low = np.array([4, 6, 9, 8.5, 10.5])
    >>> y_pred_up = np.array([6, 9, 10, 12.5, 12])
    >>> print(regression_mean_width_score(y_pred_low, y_pred_up))
    2.3
    """
    y_pred_low = cast(NDArray, column_or_1d(y_pred_low))
    y_pred_up = cast(NDArray, column_or_1d(y_pred_up))
    mean_width = np.abs(y_pred_up - y_pred_low).mean()
    return float(mean_width)


def classification_mean_width_score(y_pred_set: ArrayLike) -> float:
    """
    Mean width of prediction set output by
    :class:`~mapie.classification.MapieClassifier`.

    Parameters
    ----------
    y_pred_set: ArrayLike of shape (n_samples, n_class)
        Prediction sets given by booleans of labels.

    Returns
    -------
    float
        Mean width of the prediction set.

    Examples
    --------
    >>> from mapie.metrics import classification_mean_width_score
    >>> import numpy as np
    >>> y_pred_set = np.array([
    ...     [False, False,  True,  True],
    ...     [False,  True, False,  True],
    ...     [False,  True,  True, False],
    ...     [False, False,  True,  True],
    ...     [False,  True, False,  True]
    ... ])
    >>> print(classification_mean_width_score(y_pred_set))
    2.0
    """
    y_pred_set = cast(
        NDArray,
        check_array(
            y_pred_set, force_all_finite=True, dtype=["bool"]
        )
    )
    mean_width = y_pred_set.sum(axis=1).mean()
    return float(mean_width)


def expected_calibration_error(
    y_true: ArrayLike,
    y_scores: ArrayLike,
    num_bins: int = 50,
    split_strategy: Optional[str] = None,
) -> float:
    """
    The expected calibration error, which is the difference between
    the confidence scores and accuracy per bin [1].

    [1] Naeini, Mahdi Pakdaman, Gregory Cooper, and Milos Hauskrecht.
    "Obtaining well calibrated probabilities using bayesian binning."
    Twenty-Ninth AAAI Conference on Artificial Intelligence. 2015.

    Parameters
    ----------
    y_true: ArrayLike of shape (n_samples,)
        The target values for the calibrator.
    y_score: ArrayLike of shape (n_samples,) or (n_samples, n_classes)
        The predictions scores.
    num_bins: int
        Number of bins to make the split in the y_score. The allowed
        values are num_bins above 0.
    split_strategy: str
        The way of splitting the predictions into different bins.
        The allowed split strategies are "uniform", "quantile" and
        "array split".
    Returns
    -------
    float
        The score of ECE (Expected Calibration Error).
    """
    split_strategy = check_split_strategy(split_strategy)
    num_bins = check_number_bins(num_bins)
    y_true_ = check_binary_zero_one(y_true)
    y_scores = cast(NDArray, y_scores)

    if np.size(y_scores.shape) == 2:
        y_score = cast(
            NDArray, column_or_1d(np.nanmax(y_scores, axis=1))
        )
    else:
        y_score = cast(NDArray, column_or_1d(y_scores))

    _, bin_accs, bin_confs, bin_sizes = calc_bins(
        y_true_, y_score, num_bins, split_strategy
    )

    return np.divide(
        np.sum(bin_sizes * np.abs(bin_accs - bin_confs)),
        np.sum(bin_sizes)
    )


def top_label_ece(
    y_true: ArrayLike,
    y_scores: ArrayLike,
    y_score_arg: Optional[ArrayLike] = None,
    num_bins: int = 50,
    split_strategy: Optional[str] = None,
    classes: Optional[ArrayLike] = None,
) -> float:
    """
    The Top-Label ECE which is a method adapted to fit the
    ECE to a Top-Label setting [2].

    [2] Gupta, Chirag, and Aaditya K. Ramdas.
    "Top-label calibration and multiclass-to-binary reductions."
    arXiv preprint arXiv:2107.08353 (2021).

    Parameters
    ----------
    y_true: ArrayLike of shape (n_samples,)
        The target values for the calibrator.
    y_scores: ArrayLike of shape (n_samples, n_classes)
    or (n_samples,)
        The predictions scores, either the maximum score and the
        argmax needs to be inputted or in the form of the prediction
        probabilities.
    y_score_arg: Optional[ArrayLike] of shape (n_samples,)
        If only the maximum is provided in the y_scores, the argmax must
        be provided here. This is optional and could be directly infered
        from the y_scores.
    num_bins: int
        Number of bins to make the split in the y_score. The allowed
        values are num_bins above 0.
    split_strategy: str
        The way of splitting the predictions into different bins.
        The allowed split strategies are "uniform", "quantile" and
        "array split".
    classes: ArrayLike of shape (n_samples,)
        The different classes, in order of the indices that would be
        present in a pred_proba.

    Returns
    -------
    float
        The ECE score adapted in the top label setting.
    """
    ece = float(0.)
    split_strategy = check_split_strategy(split_strategy)
    num_bins = check_number_bins(num_bins)
    y_true = cast(NDArray, column_or_1d(y_true))
    if y_score_arg is None:
        y_score = cast(
            NDArray, column_or_1d(np.nanmax(y_scores, axis=1))
        )
        if classes is None:
            y_score_arg = cast(
                NDArray, column_or_1d(np.nanargmax(y_scores, axis=1))
            )
        else:
            classes = cast(NDArray, classes)
            y_score_arg = cast(
                NDArray, column_or_1d(classes[np.nanargmax(y_scores, axis=1)])
            )
    else:
        y_score = cast(NDArray, column_or_1d(y_scores))
        y_score_arg = cast(NDArray, column_or_1d(y_score_arg))
    labels = np.unique(y_score_arg)

    for label in labels:
        label_ind = np.where(label == y_score_arg)[0]
        y_true_ = np.array(y_true[label_ind] == label, dtype=int)
        ece += expected_calibration_error(
            y_true_,
            y_scores=y_score[label_ind],
            num_bins=num_bins,
            split_strategy=split_strategy
        )
    ece /= len(labels)
    return ece


def regression_coverage_score_v2(
    y_true: NDArray,
    y_intervals: NDArray,
) -> NDArray:
    """
    Effective coverage score obtained by the prediction intervals.

    The effective coverage is obtained by estimating the fraction
    of true labels that lie within the prediction intervals.

    It is different from ``regression_coverage_score`` because it uses
    directly the output of ``predict`` method and can compute the
    coverage for each alpha.

    Parameters
    ----------
    y_true: NDArray of shape (n_samples, n_alpha) or (n_samples,)
        True labels.
    y_intervals: NDArray of shape (n_samples, 2, n_alpha)
        Lower and upper bound of prediction intervals
        with different alpha risks.

    Returns
    -------
    NDArray of shape (n_alpha,)
        Effective coverage obtained by the prediction intervals.
    """
    y_intervals = check_array_shape_regression(y_true, y_intervals)
    if len(y_true.shape) != 2:
        y_true = cast(NDArray, column_or_1d(y_true))
        y_true = np.expand_dims(y_true, axis=1)
    coverages = np.mean(
        np.logical_and(
            np.less_equal(y_intervals[:, 0, :], y_true),
            np.greater_equal(y_intervals[:, 1, :], y_true)
        ),
        axis=0
    )
    return coverages


def classification_coverage_score_v2(
    y_true: NDArray,
    y_pred_set: NDArray
) -> NDArray:
    """
    Effective coverage score obtained by the prediction sets.

    The effective coverage is obtained by estimating the fraction
    of true labels that lie within the prediction sets.

    It is different from ``classification_coverage_score`` because it uses
    directly the output of ``predict`` method and can compute the
    coverage for each alpha.

    Parameters
    ----------
    y_true: NDArray of shape (n_samples, n_alpha) or (n_samples,)
        True labels.
    y_pred_set: NDArray of shape (n_samples, n_class, n_alpha)
        Prediction sets given by booleans of labels.

    Returns
    -------
    NDArray of shape (n_alpha,)
        Effective coverage obtained by the prediction sets.
    """
    y_pred_set = check_array_shape_classification(y_true, y_pred_set)
    if len(y_true.shape) != 2:
        y_true = cast(NDArray, column_or_1d(y_true))
        y_true = np.expand_dims(y_true, axis=1)
    y_true = np.expand_dims(y_true, axis=1)
    coverage = np.nanmean(
        np.take_along_axis(y_pred_set, y_true, axis=1),
        axis=0
    )
    return coverage[0]


def regression_ssc(
    y_true: NDArray,
    y_intervals: NDArray,
    num_bins: int = 3
) -> NDArray:
    """
    Compute Size-Stratified Coverage metrics proposed in [3] that is
    the conditional coverage conditioned by the size of the intervals.
    The intervals are ranked by their size (ascending) and then divided into
    num_bins groups: one value of coverage by groups is computed.

    Warning: This metric should be used only with non constant intervals
    (intervals of different sizes), with constant intervals the result
    may be misinterpreted.

    [3] Angelopoulos, A. N., & Bates, S. (2021).
    A gentle introduction to conformal prediction and
    distribution-free uncertainty quantification.
    arXiv preprint arXiv:2107.07511.

    Parameters
    ----------
    y_true: NDArray of shape (n_samples,)
        True labels.
    y_intervals: NDArray of shape (n_samples, 2, n_alpha) or (n_samples, 2)
        Prediction intervals given by booleans of labels.
    num_bins: int n
        Number of groups. Should be less than the number of different
        interval widths.

    Returns
    -------
    NDArray of shape (n_alpha, num_bins)

    Examples
    --------
    >>> from mapie.metrics import regression_ssc
    >>> import numpy as np
    >>> y_true = np.array([5, 7.5, 9.5])
    >>> y_intervals = np.array([
    ... [4, 6],
    ... [6.0, 9.0],
    ... [9, 10.0]
    ... ])
    >>> print(regression_ssc(y_true, y_intervals, num_bins=2))
    [[1. 1.]]
    """
    y_true = cast(NDArray, column_or_1d(y_true))
    y_intervals = check_array_shape_regression(y_true, y_intervals)
    check_number_bins(num_bins)
    widths = np.abs(y_intervals[:, 1, :] - y_intervals[:, 0, :])
    check_nb_intervals_sizes(widths, num_bins)

    indexes_sorted = np.argsort(widths, axis=0)
    indexes_bybins = np.array_split(indexes_sorted, num_bins, axis=0)
    coverages = np.zeros((y_intervals.shape[2], num_bins))
    for i, indexes in enumerate(indexes_bybins):
        intervals_binned = np.stack([
            np.take_along_axis(y_intervals[:, 0, :], indexes, axis=0),
            np.take_along_axis(y_intervals[:, 1, :], indexes, axis=0)
        ], axis=1)
        coverages[:, i] = regression_coverage_score_v2(y_true[indexes],
                                                       intervals_binned)

    return coverages


def regression_ssc_score(
    y_true: NDArray,
    y_intervals: NDArray,
    num_bins: int = 3
) -> NDArray:
    """
    Aggregate by the minimum for each alpha the Size-Stratified Coverage [3]:
    returns the maximum violation of the conditional coverage
    (with the groups defined).

    Warning: This metric should be used only with non constant intervals
    (intervals of different sizes), with constant intervals the result
    may be misinterpreted.

    Parameters
    ----------
    y_true: NDArray of shape (n_samples,)
        True labels.
    y_intervals: NDArray of shape (n_samples, 2, n_alpha) or (n_samples, 2)
        Prediction intervals given by booleans of labels.
    num_bins: int n
        Number of groups. Should be less than the number of different
        interval widths.

    Returns
    -------
    NDArray of shape (n_alpha,)

    Examples
    --------
    >>> from mapie.metrics import regression_ssc
    >>> import numpy as np
    >>> y_true = np.array([5, 7.5, 9.5])
    >>> y_intervals = np.array([
    ... [[4, 4], [6, 7.5]],
    ... [[6.0, 8], [9.0, 10]],
    ... [[9, 9], [10.0, 10.0]]
    ... ])
    >>> print(regression_ssc_score(y_true, y_intervals, num_bins=2))
    [1.  0.5]
    """
    return np.min(regression_ssc(y_true, y_intervals, num_bins), axis=1)


def classification_ssc(
    y_true: NDArray,
    y_pred_set: NDArray,
    num_bins: Union[int, None] = None
) -> NDArray:
    """
    Compute Size-Stratified Coverage metrics proposed in [3] that is
    the conditional coverage conditioned by the size of the predictions sets.
    The sets are ranked by their size (ascending) and then divided into
    num_bins groups: one value of coverage by groups is computed.

    [3] Angelopoulos, A. N., & Bates, S. (2021).
    A gentle introduction to conformal prediction and
    distribution-free uncertainty quantification.
    arXiv preprint arXiv:2107.07511.

    Parameters
    ----------
    y_true: NDArray of shape (n_samples,)
        True labels.
    y_pred_set: NDArray of shape (n_samples, n_class, n_alpha)
    or (n_samples, n_class)
        Prediction sets given by booleans of labels.
    num_bins: int or None
        Number of groups. If None, one value of coverage by possible
        size of sets (n_classes +1) is computed. Should be less than the
        number of different set sizes.

    Returns
    -------
    NDArray of shape (n_alpha, num_bins)

    Examples
    --------
    >>> from mapie.metrics import classification_ssc
    >>> import numpy as np
    >>> y_true = y_true_class = np.array([3, 3, 1, 2, 2])
    >>> y_pred_set = np.array([
    ...    [True, True, True, True],
    ...    [False, True, False, True],
    ...    [True, True, True, False],
    ...    [False, False, True, True],
    ...    [True, True, False, True]])
    >>> print(classification_ssc(y_true, y_pred_set, num_bins=2))
    [[1.         0.66666667]]
    """
    y_true = cast(NDArray, column_or_1d(y_true))
    y_pred_set = check_array_shape_classification(y_true, y_pred_set)

    sizes = np.sum(y_pred_set, axis=1)
    n_classes = y_pred_set.shape[1]
    if num_bins is None:
        bins = list(range(n_classes + 1))
    else:
        check_nb_sets_sizes(sizes, num_bins)
        check_number_bins(num_bins)
        bins = [
            b[0] for b in np.array_split(range(n_classes + 1), num_bins)
        ]

    digitized_sizes = np.digitize(sizes, bins)
    coverages = np.zeros((y_pred_set.shape[2], len(bins)))
    for alpha in range(y_pred_set.shape[2]):
        indexes_bybins = [
            np.argwhere(digitized_sizes[:, alpha] == i)
            for i in range(1, len(bins)+1)
        ]

        for i, indexes in enumerate(indexes_bybins):
            coverages[alpha, i] = classification_coverage_score_v2(
                y_true[indexes],
                np.take_along_axis(
                    y_pred_set[:, :, alpha],
                    indexes,
                    axis=0
                )
            )
    return coverages


def classification_ssc_score(
    y_true: NDArray,
    y_pred_set: NDArray,
    num_bins: Union[int, None] = None
) -> NDArray:
    """
    Aggregate by the minimum for each alpha the Size-Stratified Coverage [3]:
    returns the maximum violation of the conditional coverage
    (with the groups defined).

    Parameters
    ----------
    y_true: NDArray of shape (n_samples,)
        True labels.
    y_pred_set: NDArray of shape (n_samples, n_class, n_alpha)
    or (n_samples, n_class)
        Prediction sets given by booleans of labels.
    num_bins: int or None
        Number of groups. If None, one value of coverage by possible
        size of sets (n_classes +1) is computed. Should be less than
        the number of different set sizes.

    Returns
    -------
    NDArray of shape (n_alpha,)

    Examples
    --------
    >>> from mapie.metrics import classification_ssc_score
    >>> import numpy as np
    >>> y_true = y_true_class = np.array([3, 3, 1, 2, 2])
    >>> y_pred_set = np.array([
    ...    [True, True, True, True],
    ...    [False, True, False, True],
    ...    [True, True, True, False],
    ...    [False, False, True, True],
    ...    [True, True, False, True]])
    >>> print(classification_ssc_score(y_true, y_pred_set, num_bins=2))
    [0.66666667]
    """
    return np.nanmin(classification_ssc(y_true, y_pred_set, num_bins), axis=1)


def _gaussian_kernel(
    x: NDArray,
    kernel_size: int
) -> NDArray:
    """
    Computes the gaussian kernel of x. (Used in hsic function)

    Parameters
    ----------
    x: NDArray
        The values from which to compute the gaussian kernel.
    kernel_size: int
        The variance (sigma), this coefficient controls the width of the curve.
    """
    norm_x = x ** 2
    dist = -2 * np.matmul(x, x.transpose((0, 2, 1))) \
        + norm_x + norm_x.transpose((0, 2, 1))
    return np.exp(-dist / kernel_size)


def hsic(
    y_true: NDArray,
    y_intervals: NDArray,
    kernel_sizes: ArrayLike = (1, 1)
) -> NDArray:
    """
    Compute the square root of the hsic coefficient. HSIC is Hilbert-Schmidt
    independence criterion that is a correlation measure. Here we use it as
    proposed in [4], to compute the correlation between the indicator of
    coverage and the interval size.

    If hsic is 0, the two variables (the indicator of coverage and the
    interval size) are independant.

    Warning: This metric should be used only with non constant intervals
    (intervals of different sizes), with constant intervals the result
    may be misinterpreted.

    [4] Feldman, S., Bates, S., & Romano, Y. (2021).
    Improving conditional coverage via orthogonal quantile regression.
    Advances in Neural Information Processing Systems, 34, 2060-2071.

    Parameters
    ----------
    y_true: NDArray of shape (n_samples,)
        True labels.
    y_intervals: NDArray of shape (n_samples, 2, n_alpha) or (n_samples, 2)
        Prediction sets given by booleans of labels.
    kernel_sizes: ArrayLike of size (2,)
        The variance (sigma) for each variable (the indicator of coverage and
        the interval size), this coefficient controls the width of the curve.

    Returns
    -------
    NDArray of shape (n_alpha,)
        One hsic correlation coefficient by alpha.

    Raises
    ------
    ValueError
        If kernel_sizes has a length different from 2
        and if it has negative or null values.

    Examples
    -------
    >>> from mapie.metrics import hsic
    >>> import numpy as np
    >>> y_true = np.array([9.5, 10.5, 12.5])
    >>> y_intervals = np.array([
    ... [[9, 9], [10.0, 10.0]],
    ... [[8.5, 9], [12.5, 12]],
    ... [[10.5, 10.5], [12.0, 12]]
    ... ])
    >>> print(hsic(y_true, y_intervals))
    [0.31787614 0.2962914 ]
    """
    y_true = cast(NDArray, column_or_1d(y_true))
    y_intervals = check_array_shape_regression(y_true, y_intervals)
    kernel_sizes = cast(NDArray, column_or_1d(kernel_sizes))
    if len(kernel_sizes) != 2:
        raise ValueError(
            "kernel_sizes should be an ArrayLike of length 2"
        )
    if (kernel_sizes <= 0).any():
        raise ValueError(
            "kernel_size should be positive"
        )
    n_samples, _, n_alpha = y_intervals.shape
    y_true_per_alpha = np.tile(y_true, (n_alpha, 1)).transpose()
    widths = np.expand_dims(
        np.abs(y_intervals[:, 1, :] - y_intervals[:, 0, :]).transpose(),
        axis=2
    )
    cov_ind = np.expand_dims(
        np.int_(
            ((y_intervals[:, 0, :] <= y_true_per_alpha) &
             (y_intervals[:, 1, :] >= y_true_per_alpha))
        ).transpose(),
        axis=2
    )

    k_mat = _gaussian_kernel(widths, kernel_sizes[0])
    l_mat = _gaussian_kernel(cov_ind, kernel_sizes[1])
    h_mat = np.eye(n_samples) - 1 / n_samples * np.ones((n_samples, n_samples))
    hsic_mat = np.matmul(l_mat, np.matmul(h_mat, np.matmul(k_mat, h_mat)))
    hsic_mat /= ((n_samples - 1) ** 2)
    coef_hsic = np.sqrt(np.matrix.trace(hsic_mat, axis1=1, axis2=2))

    return coef_hsic


<<<<<<< HEAD
def add_jitter(
=======
def jitter(
>>>>>>> 3bb2ea87
    x: NDArray,
    noise_amplitude: float = 1e-8,
    random_state: Optional[Union[int, np.random.RandomState]] = None
) -> NDArray:
    """
    Add a tiny normal distributed perturbation to an array x.

    Parameters
    ----------
    x : NDArray
        The array to jitter.
<<<<<<< HEAD

    noise_amplitude : float, optional
        The tiny relative noise amplitude to add, by default 1e-8.

=======
    noise_amplitude : float, optional
        The tiny relative noise amplitude to add, by default 1e-8.
>>>>>>> 3bb2ea87
    random_state: Optional[Union[int, RandomState]]
        Pseudo random number generator state used for random sampling.
        Pass an int for reproducible output across multiple function calls.

    Returns
    -------
    NDArray
        The array x jittered.

    Examples
    --------
    >>> import numpy as np
<<<<<<< HEAD
    >>> from mapie.metrics import add_jitter
    >>> x = np.array([0, 1, 2, 3, 4])
    >>> res = add_jitter(x, random_state=1)
=======
    >>> from mapie.metrics import jitter
    >>> x = np.array([0, 1, 2, 3, 4])
    >>> res = jitter(x, random_state=1)
>>>>>>> 3bb2ea87
    >>> res
    array([0.        , 0.99999999, 1.99999999, 2.99999997, 4.00000003])
    """
    n = len(x)
    random_state_np = check_random_state(random_state)
    noise = noise_amplitude * random_state_np.normal(size=n)
    x_jittered = x * (1 + noise)
    return x_jittered


def sort_xy_by_y(x: NDArray, y: NDArray) -> Tuple[NDArray, NDArray]:
    """
    Sort two arrays x and y according to y values.

    Parameters
    ----------
    x : NDArray of size (n_samples,)
        The array to sort according to y.
<<<<<<< HEAD

=======
>>>>>>> 3bb2ea87
    y : NDArray of size (n_samples,)
        The array to sort.

    Returns
    -------
    Tuple[NDArray, NDArray]
        Both arrays sorted.

    Examples
    --------
    >>> import numpy as np
    >>> from mapie.metrics import sort_xy_by_y
    >>> x = np.array([1, 2, 3, 4, 5])
    >>> y = np.array([5, 4, 3, 1, 2])
    >>> x_sorted, y_sorted = sort_xy_by_y(x, y)
    >>> print(x_sorted)
    [4 5 3 2 1]
    >>> print(y_sorted)
    [1 2 3 4 5]
    """
<<<<<<< HEAD
    x = column_or_1d(x)
    y = column_or_1d(y)
=======
    x = cast(NDArray, column_or_1d(x))
    y = cast(NDArray, column_or_1d(y))
>>>>>>> 3bb2ea87
    sort_index = np.argsort(y)
    x_sorted = x[sort_index]
    y_sorted = y[sort_index]
    return x_sorted, y_sorted


def cumulative_differences(
    y_true: NDArray,
    y_score: NDArray,
    noise_amplitude: float = 1e-8,
    random_state: Optional[Union[int, np.random.RandomState]] = 1
) -> NDArray:
    """
    Compute the cumulative difference between y_true and y_score, both ordered
    according to y_scores array.

    Parameters
    ----------
    y_true : NDArray of size (n_samples,)
        An array of ground truths.
<<<<<<< HEAD

    y_score : NDArray of size (n_samples,)
        An array of scores.

    noise_amplitude : float, optional
        The tiny relative noise amplitude to add, by default 1e-8.

=======
    y_score : NDArray of size (n_samples,)
        An array of scores.
    noise_amplitude : float, optional
        The tiny relative noise amplitude to add, by default 1e-8.
>>>>>>> 3bb2ea87
    random_state: Optional[Union[int, RandomState]]
        Pseudo random number generator state used for random sampling.
        Pass an int for reproducible output across multiple function calls.

    Returns
    -------
    NDArray
        The mean cumulative difference between y_true and y_score.

    References
    ----------
    Arrieta-Ibarra I, Gujral P, Tannen J, Tygert M, Xu C.
    Metrics of calibration for probabilistic predictions.
    The Journal of Machine Learning Research.
    2022 Jan 1;23(1):15886-940.

    Examples
    --------
    >>> import numpy as np
    >>> from mapie.metrics import cumulative_differences
    >>> y_true = np.array([1, 0, 0])
    >>> y_score = np.array([0.7, 0.3, 0.6])
    >>> cum_diff = cumulative_differences(y_true, y_score)
    >>> print(len(cum_diff))
    3
    >>> print(np.max(cum_diff) <= 1)
    True
    >>> print(np.min(cum_diff) >= -1)
    True
    >>> cum_diff
    array([-0.1, -0.3, -0.2])
    """
<<<<<<< HEAD
    n = len(y_true)
    y_score_jittered = add_jitter(
        y_score,
        noise_amplitude=noise_amplitude,
        random_state=random_state
    )
=======
    y_true = cast(NDArray, column_or_1d(y_true))
    y_score = cast(NDArray, column_or_1d(y_score))
    n = len(y_true)
    y_score_jittered = jitter(y_score, noise_amplitude=noise_amplitude, random_state=random_state)
>>>>>>> 3bb2ea87
    y_true_sorted, y_score_sorted = sort_xy_by_y(y_true, y_score_jittered)
    cumulative_differences = np.cumsum(y_true_sorted - y_score_sorted)/n
    return cumulative_differences


def length_scale(s: NDArray) -> float:
    """
    Compute the mean square root of the sum  of s * (1 - s).
    This is basically the standard deviation of the
    cumulative differences.

    Parameters
    ----------
    s : NDArray of shape (n_samples,)
        An array of scores.

    Returns
    -------
    float
        The length_scale array.

    References
    ----------
    Arrieta-Ibarra I, Gujral P, Tannen J, Tygert M, Xu C.
    Metrics of calibration for probabilistic predictions.
    The Journal of Machine Learning Research.
    2022 Jan 1;23(1):15886-940.

    Examples
    --------
    >>> import numpy as np
    >>> from mapie.metrics import length_scale
    >>> s = np.array([0, 0, 0.4, 0.3, 0.8])
    >>> res = length_scale(s)
    >>> print(np.round(res, 2))
    0.16
    """
<<<<<<< HEAD
=======
    s = cast(NDArray, column_or_1d(s))
>>>>>>> 3bb2ea87
    n = len(s)
    length_scale = np.sqrt(np.sum(s * (1 - s)))/n
    return length_scale


def kolmogorov_smirnov_statistic(y_true: NDArray, y_score: NDArray) -> float:
    """
    Compute Kolmogorov-smirnov's statistic for calibration test.
<<<<<<< HEAD
    Also called ECCE-MAD
    (Estimated Cumulative Calibration Errors - Maximum Absolute Deviation).
    The closer to zero, the better the scores are calibrated.
    Indeed, if the scores are perfectly calibrated,
    the cumulative differences between ``y_true`` and ``y_score``
    should share the same properties of a standard Brownian motion
    asymptotically.
=======
>>>>>>> 3bb2ea87

    Parameters
    ----------
    y_true : NDArray of shape (n_samples,)
        An array of ground truth.
<<<<<<< HEAD

=======
>>>>>>> 3bb2ea87
    y_score : NDArray of shape (n_samples,)
        An array of scores..

    Returns
    -------
    float
        Kolmogorov-smirnov's statistic.

    References
    ----------
    Arrieta-Ibarra I, Gujral P, Tannen J, Tygert M, Xu C.
    Metrics of calibration for probabilistic predictions.
    The Journal of Machine Learning Research.
    2022 Jan 1;23(1):15886-940.

    Example
    -------
    >>> import numpy as np
    >>> from mapie.metrics import kolmogorov_smirnov_statistic
    >>> y_true = np.array([0, 1, 0, 1, 0])
    >>> y_score = np.array([0.1, 0.9, 0.21, 0.9, 0.5])
    >>> print(np.round(kolmogorov_smirnov_statistic(y_true, y_score), 3))
    0.978
    """
<<<<<<< HEAD
    y_true = column_or_1d(y_true)
    y_score = column_or_1d(y_score)
=======
    y_true = cast(NDArray, column_or_1d(y_true))
    y_score = cast(NDArray, column_or_1d(y_score))
>>>>>>> 3bb2ea87
    cum_diff = cumulative_differences(y_true, y_score)
    sigma = length_scale(y_score)
    ks_stat = np.max(np.abs(cum_diff)) / sigma
    return ks_stat


<<<<<<< HEAD
def kolmogorov_smirnov_cdf(x: float) -> float:
    """
    Compute the Kolmogorov-smirnov cumulative distribution
    function (CDF) for the float x.
    This is interpreted as the CDF of the maximum absolute value
    of the standard Brownian motion over the unit interval [0, 1].
    The function is approximated by its power series, truncated so as to hit
    machine precision error.

    Parameters
    ----------
    x : float
        The float x to compute the cumulative distribution function on.

    Returns
    -------
    float
        The Kolmogorov-smirnov cumulative distribution function.

    References
    ----------
    Tygert M.
    Calibration of P-values for calibration and for deviation
    of a subpopulation from the full population.
    arXiv preprint arXiv:2202.00100.
    2022 Jan 31.

    D. A. Darling. A. J. F. Siegert.
    The First Passage Problem for a Continuous Markov Process.
    Ann. Math. Statist. 24 (4) 624 - 639, December,
    1953.

    Example
    -------
    >>> import numpy as np
    >>> from mapie.metrics import kolmogorov_smirnov_cdf
    >>> print(np.round(kolmogorov_smirnov_cdf(1), 4))
    0.3708
    """
    kmax = np.ceil(
        0.5 + x * np.sqrt(2) / np.pi * np.sqrt(np.log(4 / (np.pi*EPSILON)))
    )
    c = 0.0
    for k in range(int(kmax)):
        kplus = k + 1 / 2
        c += (-1)**k / kplus * np.exp(-kplus**2 * np.pi**2 / (2 * x**2))
    c *= 2 / np.pi
    return c


def kolmogorov_smirnov_p_value(y_true: NDArray, y_score: NDArray) -> float:
    """
    Compute Kolmogorov Smirnov p-value.
    Deduced from the corresponding statistic and CDF.
    It represents the probability of the observed statistic
    under the null hypothesis of perfect calibration.

    Parameters
    ----------
    y_true : NDArray of shape (n_samples,)
        An array of ground truth.

    y_score : NDArray of shape (n_samples,)
        An array of scores.

    Returns
    -------
    float
        The Kolmogorov Smirnov p-value.

    References
    ----------
    Tygert M.
    Calibration of P-values for calibration and for deviation
    of a subpopulation from the full population.
    arXiv preprint arXiv:2202.00100.
    2022 Jan 31.

    D. A. Darling. A. J. F. Siegert.
    The First Passage Problem for a Continuous Markov Process.
    Ann. Math. Statist. 24 (4) 624 - 639, December,
    1953.

    Example
    -------
    >>> import pandas as pd
    >>> from mapie.metrics import kolmogorov_smirnov_p_value
    >>> y_true = np.array([1, 0, 1, 0, 1, 0])
    >>> y_score = np.array([0.8, 0.3, 0.5, 0.5, 0.7, 0.1])
    >>> ks_p_value = kolmogorov_smirnov_p_value(y_true, y_score)
    >>> print(np.round(ks_p_value, 4))
    0.7857
    """
    ks_stat = kolmogorov_smirnov_statistic(y_true, y_score)
    ks_p_value = 1 - kolmogorov_smirnov_cdf(ks_stat)
    return ks_p_value


def kuiper_statistic(y_true: NDArray, y_score: NDArray) -> float:
    """
    Compute Kuiper's statistic for calibration test.
    Also called ECCE-R (Estimated Cumulative Calibration Errors - Range).
    The closer to zero, the better the scores are calibrated.
    Indeed, if the scores are perfectly calibrated,
    the cumulative differences between ``y_true`` and ``y_score``
    should share the same properties of a standard Brownian motion
    asymptotically.
=======
def kuiper_statistic(y_true: NDArray, y_score: NDArray) -> float:
    """
    Compute Kuiper's statistic for calibration test.
>>>>>>> 3bb2ea87

    Parameters
    ----------
    y_true : NDArray of shape (n_samples,)
        An array of ground truth.
<<<<<<< HEAD

=======
>>>>>>> 3bb2ea87
    y_score : NDArray of shape (n_samples,)
        An array of scores.

    Returns
    -------
    float
        Kuiper's statistic.

    References
    ----------
    Arrieta-Ibarra I, Gujral P, Tannen J, Tygert M, Xu C.
    Metrics of calibration for probabilistic predictions.
    The Journal of Machine Learning Research.
    2022 Jan 1;23(1):15886-940.

    Example
    -------
    >>> import numpy as np
    >>> from mapie.metrics import kuiper_statistic
    >>> y_true = np.array([0, 1, 0, 1, 0])
    >>> y_score = np.array([0.1, 0.9, 0.21, 0.9, 0.5])
    >>> print(np.round(kuiper_statistic(y_true, y_score), 3))
    0.857
    """
<<<<<<< HEAD
    y_true = column_or_1d(y_true)
    y_score = column_or_1d(y_score)
=======
    y_true = cast(NDArray, column_or_1d(y_true))
    y_score = cast(NDArray, column_or_1d(y_score))
>>>>>>> 3bb2ea87
    cum_diff = cumulative_differences(y_true, y_score)
    sigma = length_scale(y_score)
    ku_stat = (np.max(cum_diff) - np.min(cum_diff)) / sigma
    return ku_stat


<<<<<<< HEAD
def kuiper_cdf(x: float) -> float:
    """
    Compute the Kuiper cumulative distribution function (CDF) for the float x.
    This is interpreted as the CDF of the range
    of the standard Brownian motion over the unit interval [0, 1].
    The function is approximated by its power series, truncated so as to hit
    machine precision error.

    Parameters
    ----------
    x : float
        The float x to compute the cumulative distribution function.

    Returns
    -------
    float
        The Kuiper cumulative distribution function.

    References
    ----------
    Tygert M.
    Calibration of P-values for calibration and for deviation
    of a subpopulation from the full population.
    arXiv preprint arXiv:2202.00100.
    2022 Jan 31.

    William Feller.
    The Asymptotic Distribution of the Range of Sums of
    Independent Random Variables.
    Ann. Math. Statist. 22 (3) 427 - 432
    September, 1951.

    Example
    -------
    >>> import numpy as np
    >>> from mapie.metrics import kuiper_cdf
    >>> print(np.round(kuiper_cdf(1), 4))
    0.0634
    """
    kmax = np.ceil(
        (
            0.5 + x / (np.pi * np.sqrt(2)) *
            np.sqrt(
                np.log(
                    4 / (np.sqrt(2 * np.pi) * EPSILON) * (1 / x + x / np.pi**2)
                )
            )
        )
    )
    c = 0.0
    for k in range(int(kmax)):
        kplus = k + 1 / 2
        c += (
            (8 / x**2 + 2 / kplus**2 / np.pi**2) *
            np.exp(-2 * kplus**2 * np.pi**2 / x**2)
        )
    return c


def kuiper_p_value(y_true: NDArray, y_score: NDArray) -> float:
    """
    Compute Kuiper statistic p-value.
    Deduced from the corresponding statistic and CDF.
    It represents the probability of the observed statistic
    under the null hypothesis of perfect calibration.

    Parameters
    ----------
    y_true : NDArray of shape (n_samples,)
        An array of ground truth.

    y_score : NDArray of shape (n_samples,)
        An array of scores.

    Returns
    -------
    float
        The Kuiper p-value.

    References
    ----------
    Tygert M.
    Calibration of P-values for calibration and for deviation
    of a subpopulation from the full population.
    arXiv preprint arXiv:2202.00100.
    2022 Jan 31.

    William Feller.
    The Asymptotic Distribution of the Range of Sums of
    Independent Random Variables.
    Ann. Math. Statist. 22 (3) 427 - 432
    September, 1951.

    Example
    -------
    >>> import pandas as pd
    >>> from mapie.metrics import kuiper_p_value
    >>> y_true = np.array([1, 0, 1, 0, 1, 0])
    >>> y_score = np.array([0.8, 0.3, 0.5, 0.5, 0.7, 0.1])
    >>> ku_p_value = kuiper_p_value(y_true, y_score)
    >>> print(np.round(ku_p_value, 4))
    0.9684
    """
    ku_stat = kuiper_statistic(y_true, y_score)
    ku_p_value = 1 - kuiper_cdf(ku_stat)
    return ku_p_value


def spiegelhalter_statistic(y_true: NDArray, y_score: NDArray) -> float:
    """
    Compute Spiegelhalter's statistic for calibration test.
    The closer to zero, the better the scores are calibrated.
    Indeed, if the scores are perfectly calibrated,
    the Brier score simplifies to an expression whose expectancy
    and variance are easy to compute. The statistic is no more that
    a z-score on this normalized expression.
=======
def spiegelhalter_statistic(y_true: NDArray, y_score: NDArray) -> float:
    """
    Compute Spiegelhalter's statistic for calibration test.
>>>>>>> 3bb2ea87

    Parameters
    ----------
    y_true : NDArray of shape (n_samples,)
        An array of ground truth.
<<<<<<< HEAD

=======
>>>>>>> 3bb2ea87
    y_score : NDArray of shape (n_samples,)
        An array of scores.

    Returns
    -------
    float
        Spiegelhalter's statistic.

    References
    ----------
    Spiegelhalter DJ.
    Probabilistic prediction in patient management and clinical trials.
    Statistics in medicine.
    1986 Sep;5(5):421-33.

    Example
    -------
    >>> import numpy as np
    >>> from mapie.metrics import spiegelhalter_statistic
    >>> y_true = np.array([0, 1, 0, 1, 0])
    >>> y_score = np.array([0.1, 0.9, 0.21, 0.9, 0.5])
    >>> print(np.round(spiegelhalter_statistic(y_true, y_score), 3))
    -0.757
    """
<<<<<<< HEAD
    y_true = column_or_1d(y_true)
    y_score = column_or_1d(y_score)
=======
    y_true = cast(NDArray, column_or_1d(y_true))
    y_score = cast(NDArray, column_or_1d(y_score))
>>>>>>> 3bb2ea87
    numerator = np.sum(
        (y_true - y_score) * (1 - 2 * y_score)
    )
    denominator = np.sqrt(
        np.sum(
            (1 - 2 * y_score) ** 2 * y_score * (1 - y_score)
        )
    )
    sp_stat = numerator/denominator
<<<<<<< HEAD
    return sp_stat


def spiegelhalter_p_value(y_true: NDArray, y_score: NDArray) -> float:
    """
    Compute Spiegelhalter statistic p-value.
    Deduced from the corresponding statistic and CDF,
    which is no more than the normal distribution.
    It represents the probability of the observed statistic
    under the null hypothesis of perfect calibration.

    Parameters
    ----------
    y_true : NDArray of shape (n_samples,)
        An array of ground truth.

    y_score : NDArray of shape (n_samples,)
        An array of scores.

    Returns
    -------
    float
        The Spiegelhalter statistic p_value.

    References
    ----------
    Spiegelhalter DJ.
    Probabilistic prediction in patient management and clinical trials.
    Statistics in medicine.
    1986 Sep;5(5):421-33.

    Example
    -------
    >>> import numpy as np
    >>> from mapie.metrics import spiegelhalter_p_value
    >>> y_true = np.array([1, 0, 1, 0, 1, 0])
    >>> y_score = np.array([0.8, 0.3, 0.5, 0.5, 0.7, 0.1])
    >>> sp_p_value = spiegelhalter_p_value(y_true, y_score)
    >>> print(np.round(sp_p_value, 4))
    0.8486
    """
    sp_stat = spiegelhalter_statistic(y_true, y_score)
    sp_p_value = 1 - scipy.stats.norm.cdf(sp_stat)
    return sp_p_value
=======
    return sp_stat
>>>>>>> 3bb2ea87
<|MERGE_RESOLUTION|>--- conflicted
+++ resolved
@@ -743,11 +743,7 @@
     return coef_hsic
 
 
-<<<<<<< HEAD
 def add_jitter(
-=======
-def jitter(
->>>>>>> 3bb2ea87
     x: NDArray,
     noise_amplitude: float = 1e-8,
     random_state: Optional[Union[int, np.random.RandomState]] = None
@@ -759,15 +755,10 @@
     ----------
     x : NDArray
         The array to jitter.
-<<<<<<< HEAD
 
     noise_amplitude : float, optional
         The tiny relative noise amplitude to add, by default 1e-8.
 
-=======
-    noise_amplitude : float, optional
-        The tiny relative noise amplitude to add, by default 1e-8.
->>>>>>> 3bb2ea87
     random_state: Optional[Union[int, RandomState]]
         Pseudo random number generator state used for random sampling.
         Pass an int for reproducible output across multiple function calls.
@@ -780,15 +771,9 @@
     Examples
     --------
     >>> import numpy as np
-<<<<<<< HEAD
     >>> from mapie.metrics import add_jitter
     >>> x = np.array([0, 1, 2, 3, 4])
     >>> res = add_jitter(x, random_state=1)
-=======
-    >>> from mapie.metrics import jitter
-    >>> x = np.array([0, 1, 2, 3, 4])
-    >>> res = jitter(x, random_state=1)
->>>>>>> 3bb2ea87
     >>> res
     array([0.        , 0.99999999, 1.99999999, 2.99999997, 4.00000003])
     """
@@ -807,10 +792,6 @@
     ----------
     x : NDArray of size (n_samples,)
         The array to sort according to y.
-<<<<<<< HEAD
-
-=======
->>>>>>> 3bb2ea87
     y : NDArray of size (n_samples,)
         The array to sort.
 
@@ -831,13 +812,8 @@
     >>> print(y_sorted)
     [1 2 3 4 5]
     """
-<<<<<<< HEAD
     x = column_or_1d(x)
     y = column_or_1d(y)
-=======
-    x = cast(NDArray, column_or_1d(x))
-    y = cast(NDArray, column_or_1d(y))
->>>>>>> 3bb2ea87
     sort_index = np.argsort(y)
     x_sorted = x[sort_index]
     y_sorted = y[sort_index]
@@ -858,7 +834,6 @@
     ----------
     y_true : NDArray of size (n_samples,)
         An array of ground truths.
-<<<<<<< HEAD
 
     y_score : NDArray of size (n_samples,)
         An array of scores.
@@ -866,12 +841,6 @@
     noise_amplitude : float, optional
         The tiny relative noise amplitude to add, by default 1e-8.
 
-=======
-    y_score : NDArray of size (n_samples,)
-        An array of scores.
-    noise_amplitude : float, optional
-        The tiny relative noise amplitude to add, by default 1e-8.
->>>>>>> 3bb2ea87
     random_state: Optional[Union[int, RandomState]]
         Pseudo random number generator state used for random sampling.
         Pass an int for reproducible output across multiple function calls.
@@ -904,19 +873,12 @@
     >>> cum_diff
     array([-0.1, -0.3, -0.2])
     """
-<<<<<<< HEAD
     n = len(y_true)
     y_score_jittered = add_jitter(
         y_score,
         noise_amplitude=noise_amplitude,
         random_state=random_state
     )
-=======
-    y_true = cast(NDArray, column_or_1d(y_true))
-    y_score = cast(NDArray, column_or_1d(y_score))
-    n = len(y_true)
-    y_score_jittered = jitter(y_score, noise_amplitude=noise_amplitude, random_state=random_state)
->>>>>>> 3bb2ea87
     y_true_sorted, y_score_sorted = sort_xy_by_y(y_true, y_score_jittered)
     cumulative_differences = np.cumsum(y_true_sorted - y_score_sorted)/n
     return cumulative_differences
@@ -954,10 +916,6 @@
     >>> print(np.round(res, 2))
     0.16
     """
-<<<<<<< HEAD
-=======
-    s = cast(NDArray, column_or_1d(s))
->>>>>>> 3bb2ea87
     n = len(s)
     length_scale = np.sqrt(np.sum(s * (1 - s)))/n
     return length_scale
@@ -966,7 +924,6 @@
 def kolmogorov_smirnov_statistic(y_true: NDArray, y_score: NDArray) -> float:
     """
     Compute Kolmogorov-smirnov's statistic for calibration test.
-<<<<<<< HEAD
     Also called ECCE-MAD
     (Estimated Cumulative Calibration Errors - Maximum Absolute Deviation).
     The closer to zero, the better the scores are calibrated.
@@ -974,17 +931,12 @@
     the cumulative differences between ``y_true`` and ``y_score``
     should share the same properties of a standard Brownian motion
     asymptotically.
-=======
->>>>>>> 3bb2ea87
 
     Parameters
     ----------
     y_true : NDArray of shape (n_samples,)
         An array of ground truth.
-<<<<<<< HEAD
-
-=======
->>>>>>> 3bb2ea87
+
     y_score : NDArray of shape (n_samples,)
         An array of scores..
 
@@ -1009,20 +961,14 @@
     >>> print(np.round(kolmogorov_smirnov_statistic(y_true, y_score), 3))
     0.978
     """
-<<<<<<< HEAD
     y_true = column_or_1d(y_true)
     y_score = column_or_1d(y_score)
-=======
-    y_true = cast(NDArray, column_or_1d(y_true))
-    y_score = cast(NDArray, column_or_1d(y_score))
->>>>>>> 3bb2ea87
     cum_diff = cumulative_differences(y_true, y_score)
     sigma = length_scale(y_score)
     ks_stat = np.max(np.abs(cum_diff)) / sigma
     return ks_stat
 
 
-<<<<<<< HEAD
 def kolmogorov_smirnov_cdf(x: float) -> float:
     """
     Compute the Kolmogorov-smirnov cumulative distribution
@@ -1130,20 +1076,12 @@
     the cumulative differences between ``y_true`` and ``y_score``
     should share the same properties of a standard Brownian motion
     asymptotically.
-=======
-def kuiper_statistic(y_true: NDArray, y_score: NDArray) -> float:
-    """
-    Compute Kuiper's statistic for calibration test.
->>>>>>> 3bb2ea87
 
     Parameters
     ----------
     y_true : NDArray of shape (n_samples,)
         An array of ground truth.
-<<<<<<< HEAD
-
-=======
->>>>>>> 3bb2ea87
+
     y_score : NDArray of shape (n_samples,)
         An array of scores.
 
@@ -1168,20 +1106,14 @@
     >>> print(np.round(kuiper_statistic(y_true, y_score), 3))
     0.857
     """
-<<<<<<< HEAD
     y_true = column_or_1d(y_true)
     y_score = column_or_1d(y_score)
-=======
-    y_true = cast(NDArray, column_or_1d(y_true))
-    y_score = cast(NDArray, column_or_1d(y_score))
->>>>>>> 3bb2ea87
     cum_diff = cumulative_differences(y_true, y_score)
     sigma = length_scale(y_score)
     ku_stat = (np.max(cum_diff) - np.min(cum_diff)) / sigma
     return ku_stat
 
 
-<<<<<<< HEAD
 def kuiper_cdf(x: float) -> float:
     """
     Compute the Kuiper cumulative distribution function (CDF) for the float x.
@@ -1298,20 +1230,12 @@
     the Brier score simplifies to an expression whose expectancy
     and variance are easy to compute. The statistic is no more that
     a z-score on this normalized expression.
-=======
-def spiegelhalter_statistic(y_true: NDArray, y_score: NDArray) -> float:
-    """
-    Compute Spiegelhalter's statistic for calibration test.
->>>>>>> 3bb2ea87
 
     Parameters
     ----------
     y_true : NDArray of shape (n_samples,)
         An array of ground truth.
-<<<<<<< HEAD
-
-=======
->>>>>>> 3bb2ea87
+
     y_score : NDArray of shape (n_samples,)
         An array of scores.
 
@@ -1336,13 +1260,8 @@
     >>> print(np.round(spiegelhalter_statistic(y_true, y_score), 3))
     -0.757
     """
-<<<<<<< HEAD
     y_true = column_or_1d(y_true)
     y_score = column_or_1d(y_score)
-=======
-    y_true = cast(NDArray, column_or_1d(y_true))
-    y_score = cast(NDArray, column_or_1d(y_score))
->>>>>>> 3bb2ea87
     numerator = np.sum(
         (y_true - y_score) * (1 - 2 * y_score)
     )
@@ -1352,7 +1271,6 @@
         )
     )
     sp_stat = numerator/denominator
-<<<<<<< HEAD
     return sp_stat
 
 
@@ -1396,7 +1314,4 @@
     """
     sp_stat = spiegelhalter_statistic(y_true, y_score)
     sp_p_value = 1 - scipy.stats.norm.cdf(sp_stat)
-    return sp_p_value
-=======
-    return sp_stat
->>>>>>> 3bb2ea87
+    return sp_p_value
--- conflicted
+++ resolved
@@ -16,27 +16,12 @@
 from ._typing import ArrayLike, NDArray
 from .aggregation_functions import aggregate_all, phi2D
 from .conformity_scores import ConformityScore
-<<<<<<< HEAD
-from .utils import (
-    check_alpha,
-    check_alpha_and_n_samples,
-    check_conformity_score,
-    check_cv,
-    check_n_features_in,
-    check_n_jobs,
-    check_nan_in_aposteriori_prediction,
-    check_null_weight,
-    check_verbose,
-    fit_estimator,
-    weighted_quantile
-)
-=======
 from .utils import (check_alpha, check_alpha_and_n_samples,
                     check_conformity_score, check_cv,
                     check_estimator_fit_predict, check_n_features_in,
                     check_n_jobs, check_nan_in_aposteriori_prediction,
-                    check_null_weight, check_verbose, fit_estimator)
->>>>>>> 2d7fecb1
+                    check_null_weight, check_verbose, fit_estimator, weighted_quantile
+)
 
 
 class MapieRegressor(BaseEstimator, RegressorMixin):
@@ -743,13 +728,8 @@
         # get desired confidence intervals according to alpha
         y_pred_low = np.column_stack(
             [
-<<<<<<< HEAD
-                self._quantile(
-                    lower_bounds,
-=======
                 np_nanquantile(
                     lower_bounds.astype(float),
->>>>>>> 2d7fecb1
                     _alpha,
                     axis=1,
                     method="lower",
@@ -760,13 +740,8 @@
         ).data
         y_pred_up = np.column_stack(
             [
-<<<<<<< HEAD
-                self._quantile(
-                    upper_bounds,
-=======
                 np_nanquantile(
                     upper_bounds.astype(float),
->>>>>>> 2d7fecb1
                     1 - _alpha,
                     axis=1,
                     method="higher",

from __future__ import annotations

import warnings
from typing import Iterable, Optional, Tuple, Union, cast

import numpy as np
from sklearn.base import BaseEstimator, RegressorMixin
from sklearn.model_selection import BaseCrossValidator
from sklearn.utils import check_random_state
from sklearn.utils.validation import _check_y, check_is_fitted, indexable

from mapie._typing import ArrayLike, NDArray
from mapie.conformity_scores import ConformityScore, ResidualNormalisedScore
from mapie.estimator.estimator import EnsembleRegressor
from mapie.utils import (check_alpha, check_alpha_and_n_samples,
                         check_conformity_score, check_cv,
<<<<<<< HEAD
                         check_estimator_regression, check_n_features_in,
                         check_n_jobs, check_null_weight, check_verbose)
=======
                         check_estimator_fit_predict, check_n_features_in,
                         check_n_jobs, check_null_weight, check_verbose,
                         get_effective_calibration_samples)
>>>>>>> 9a39886b


class MapieRegressor(BaseEstimator, RegressorMixin):
    """
    Prediction interval with out-of-fold conformity scores.

    This class implements the jackknife+ strategy and its variations
    for estimating prediction intervals on single-output data. The
    idea is to evaluate out-of-fold conformity scores (signed residuals,
    absolute residuals, residuals normalized by the predicted mean...)
    on hold-out validation sets and to deduce valid confidence intervals
    with strong theoretical guarantees.

    Parameters
    ----------
    estimator: Optional[RegressorMixin]
        Any regressor with scikit-learn API
        (i.e. with ``fit`` and ``predict`` methods).
        If ``None``, estimator defaults to a ``LinearRegression`` instance.

        By default ``None``.

    method: str
        Method to choose for prediction interval estimates.
        Choose among:

        - ``"naive"``, based on training set conformity scores,
        - ``"base"``, based on validation sets conformity scores,
        - ``"plus"``, based on validation conformity scores and
          testing predictions,
        - ``"minmax"``, based on validation conformity scores and
          testing predictions (min/max among cross-validation clones).

        By default ``"plus"``.

    cv: Optional[Union[int, str, BaseCrossValidator]]
        The cross-validation strategy for computing conformity scores.
        It directly drives the distinction between jackknife and cv variants.
        Choose among:

        - ``None``, to use the default 5-fold cross-validation
        - integer, to specify the number of folds.
          If equal to ``-1``, equivalent to
          ``sklearn.model_selection.LeaveOneOut()``.
        - CV splitter: any ``sklearn.model_selection.BaseCrossValidator``
          Main variants are:
            - ``sklearn.model_selection.LeaveOneOut`` (jackknife),
            - ``sklearn.model_selection.KFold`` (cross-validation),
            - ``subsample.Subsample`` object (bootstrap).
        - ``"split"``, does not involve cross-validation but a division
          of the data into training and calibration subsets. The splitter
          used is the following: ``sklearn.model_selection.ShuffleSplit``.
          ``method`` parameter is set to ``"base"``.
        - ``"prefit"``, assumes that ``estimator`` has been fitted already,
          and the ``method`` parameter is set to ``"base"``.
          All data provided in the ``fit`` method is then used
          for computing conformity scores only.
          At prediction time, quantiles of these conformity scores are used
          to provide a prediction interval with fixed width.
          The user has to take care manually that data for model fitting and
          conformity scores estimate are disjoint.

        By default ``None``.

    test_size: Optional[Union[int, float]]
        If ``float``, should be between ``0.0`` and ``1.0`` and represent the
        proportion of the dataset to include in the test split. If ``int``,
        represents the absolute number of test samples. If ``None``,
        it will be set to ``0.1``.

        If cv is not ``"split"``, ``test_size`` is ignored.

        By default ``None``.

    n_jobs: Optional[int]
        Number of jobs for parallel processing using joblib
        via the "locky" backend.
        If ``-1`` all CPUs are used.
        If ``1`` is given, no parallel computing code is used at all,
        which is useful for debugging.
        For ``n_jobs`` below ``-1``, ``(n_cpus + 1 - n_jobs)`` are used.
        ``None`` is a marker for `unset` that will be interpreted as
        ``n_jobs=1`` (sequential execution).

        By default ``None``.

    agg_function: Optional[str]
        Determines how to aggregate predictions from perturbed models, both at
        training and prediction time.

        If ``None``, it is ignored except if ``cv`` class is ``Subsample``,
        in which case an error is raised.
        If ``"mean"`` or ``"median"``, returns the mean or median of the
        predictions computed from the out-of-folds models.
        Note: if you plan to set the ``ensemble`` argument to ``True`` in the
        ``predict`` method, you have to specify an aggregation function.
        Otherwise an error would be raised.

        The Jackknife+ interval can be interpreted as an interval around the
        median prediction, and is guaranteed to lie inside the interval,
        unlike the single estimator predictions.

        When the cross-validation strategy is ``Subsample`` (i.e. for the
        Jackknife+-after-Bootstrap method), this function is also used to
        aggregate the training set in-sample predictions.

        If ``cv`` is ``"prefit"`` or ``"split"``, ``agg_function`` is ignored.

        By default ``"mean"``.

    verbose: int
        The verbosity level, used with joblib for multiprocessing.
        The frequency of the messages increases with the verbosity level.
        If it more than ``10``, all iterations are reported.
        Above ``50``, the output is sent to stdout.

        By default ``0``.

    conformity_score: Optional[ConformityScore]
        ConformityScore instance.
        It defines the link between the observed values, the predicted ones
        and the conformity scores. For instance, the default ``None`` value
        correspondonds to a conformity score which assumes
        y_obs = y_pred + conformity_score.

        - ``None``, to use the default ``AbsoluteConformityScore`` conformity
          score
        - ConformityScore: any ``ConformityScore`` class

        By default ``None``.

    random_state: Optional[Union[int, RandomState]]
        Pseudo random number generator state used for random sampling.
        Pass an int for reproducible output across multiple function calls.

        By default ``None``.

    Attributes
    ----------
    valid_methods_: List[str]
        List of all valid methods.

    estimator_: EnsembleRegressor
        Sklearn estimator that handle all that is related to the estimator.

    conformity_scores_: ArrayLike of shape (n_samples_train,)
        Conformity scores between ``y_train`` and ``y_pred``.

    n_features_in_: int
        Number of features passed to the ``fit`` method.

    References
    ----------
    Rina Foygel Barber, Emmanuel J. Candès,
    Aaditya Ramdas, and Ryan J. Tibshirani.
    "Predictive inference with the jackknife+."
    Ann. Statist., 49(1):486-507, February 2021.

    Byol Kim, Chen Xu, and Rina Foygel Barber.
    "Predictive Inference Is Free with the Jackknife+-after-Bootstrap."
    34th Conference on Neural Information Processing Systems (NeurIPS 2020).

    Examples
    --------
    >>> import numpy as np
    >>> from mapie.regression import MapieRegressor
    >>> from sklearn.linear_model import LinearRegression
    >>> X_toy = np.array([[0], [1], [2], [3], [4], [5]])
    >>> y_toy = np.array([5, 7.5, 9.5, 10.5, 12.5, 15])
    >>> clf = LinearRegression().fit(X_toy, y_toy)
    >>> mapie_reg = MapieRegressor(estimator=clf, cv="prefit")
    >>> mapie_reg = mapie_reg.fit(X_toy, y_toy)
    >>> y_pred, y_pis = mapie_reg.predict(X_toy, alpha=0.5)
    >>> print(y_pis[:, :, 0])
    [[ 4.95714286  5.61428571]
     [ 6.84285714  7.5       ]
     [ 8.72857143  9.38571429]
     [10.61428571 11.27142857]
     [12.5        13.15714286]
     [14.38571429 15.04285714]]
    >>> print(y_pred)
    [ 5.28571429  7.17142857  9.05714286 10.94285714 12.82857143 14.71428571]
    """

    cv_need_agg_function_ = ["Subsample"]
    no_agg_cv_ = ["prefit", "split"]
    valid_methods_ = ["naive", "base", "plus", "minmax"]
    no_agg_methods_ = ["naive", "base"]
    valid_agg_functions_ = [None, "median", "mean"]
    ensemble_agg_functions_ = ["median", "mean"]
    default_sym_ = True
    fit_attributes = [
        "estimator_",
        "conformity_scores_",
        "conformity_score_function_",
        "n_features_in_",
    ]

    def __init__(
        self,
        estimator: Optional[RegressorMixin] = None,
        method: str = "plus",
        cv: Optional[Union[int, str, BaseCrossValidator]] = None,
        test_size: Optional[Union[int, float]] = None,
        n_jobs: Optional[int] = None,
        agg_function: Optional[str] = "mean",
        verbose: int = 0,
        conformity_score: Optional[ConformityScore] = None,
        random_state: Optional[Union[int, np.random.RandomState]] = None,
    ) -> None:
        self.estimator = estimator
        self.method = method
        self.cv = cv
        self.test_size = test_size
        self.n_jobs = n_jobs
        self.agg_function = agg_function
        self.verbose = verbose
        self.conformity_score = conformity_score
        self.random_state = random_state

    def _check_parameters(self) -> None:
        """
        Perform several checks on input parameters.

        Raises
        ------
        ValueError
            If parameters are not valid.
        """
        self._check_method(self.method)
        check_n_jobs(self.n_jobs)
        check_verbose(self.verbose)
        check_random_state(self.random_state)

    def _check_method(
        self, method: str
    ) -> str:
        """
        Check if ``method`` is correct.

        Parameters
        ----------
        method: str
            Method's name to check.

        Returns
        -------
        str
            ``method`` itself.

        Raises
        ------
        ValueError
            If ``method`` is not in ``self.valid_methods_``.
        """
        if method not in self.valid_methods_:
            raise ValueError(
                f"Invalid method. Allowed values are {self.valid_methods_}."
            )
        else:
            return method

    def _check_agg_function(
        self, agg_function: Optional[str] = None
    ) -> Optional[str]:
        """
        Check if ``agg_function`` is correct, and consistent with other
        arguments.

        Parameters
        ----------
        agg_function: Optional[str]
            Aggregation function's name to check, by default ``None``.

        Returns
        -------
        str
            ``agg_function`` itself or ``"mean"``.

        Raises
        ------
        ValueError
            If ``agg_function`` is not in [``None``, ``"mean"``, ``"median"``],
            or is ``None`` while cv class is in ``cv_need_agg_function_``.
        """
        if agg_function not in self.valid_agg_functions_:
            raise ValueError(
                "Invalid aggregation function. "
                f"Allowed values are '{self.valid_agg_functions_}'."
            )
        elif (agg_function is None) and (
            type(self.cv).__name__ in self.cv_need_agg_function_
        ):
            raise ValueError(
                "You need to specify an aggregation function when "
                f"cv's type is in {self.cv_need_agg_function_}."
            )
        elif agg_function is not None:
            return agg_function
        else:
            return "mean"

    def _check_ensemble(
        self, ensemble: bool,
    ) -> None:
        """
        Check if ``ensemble`` is ``False`` and if ``self.agg_function``
        is ``None``. Else raise error.

        Parameters
        ----------
        ensemble: bool
            ``ensemble`` argument to check the coherennce with
            ``self.agg_function``.

        Raises
        ------
        ValueError
            If ``ensemble`` is ``True`` and ``self.agg_function`` is ``None``.
        """
        if ensemble and (self.agg_function is None):
            raise ValueError(
                "If ensemble is True, the aggregation function has to be "
                f"in '{self.ensemble_agg_functions_}'."
            )

    def _check_fit_parameters(
        self,
        X: ArrayLike,
        y: ArrayLike,
        sample_weight: Optional[ArrayLike] = None,
        groups: Optional[ArrayLike] = None
    ):
        """
        Perform several checks on class parameters.

        Parameters
        ----------
        X: ArrayLike
            Observed values.

        y: ArrayLike
            Target values.

        sample_weight: Optional[NDArray] of shape (n_samples,)
            Non-null sample weights.

        groups: Optional[ArrayLike] of shape (n_samples,)
            Group labels for the samples used while splitting the dataset into
            train/test set.
            By default ``None``.

        Raises
        ------
        ValueError
            If conformity score is FittedResidualNormalizing score and method
            is neither ``"prefit"`` or ``"split"``.

        ValueError
            If ``cv`` is `"prefit"`` or ``"split"`` and ``method`` is not
            ``"base"``.
        """
        # Checking
        self._check_parameters()
        cv = check_cv(
            self.cv, test_size=self.test_size, random_state=self.random_state
        )
        if self.cv in ["split", "prefit"] and \
                self.method in ["naive", "plus", "minmax"]:
            self.method = "base"
        estimator = check_estimator_regression(self.estimator, cv)
        agg_function = self._check_agg_function(self.agg_function)
        cs_estimator = check_conformity_score(
            self.conformity_score, self.default_sym_
        )
        if isinstance(cs_estimator, ResidualNormalisedScore) and \
           self.cv not in ["split", "prefit"]:
            raise ValueError(
                "The ResidualNormalisedScore can be used only with "
                "``cv='split'`` and ``cv='prefit'``"
            )

        X, y = indexable(X, y)
        y = _check_y(y)
        sample_weight, X, y = check_null_weight(sample_weight, X, y)
        self.n_features_in_ = check_n_features_in(X)

        # Casting
        cv = cast(BaseCrossValidator, cv)
        estimator = cast(RegressorMixin, estimator)
        cs_estimator = cast(ConformityScore, cs_estimator)
        agg_function = cast(Optional[str], agg_function)
        X = cast(NDArray, X)
        y = cast(NDArray, y)
        sample_weight = cast(Optional[NDArray], sample_weight)
        groups = cast(Optional[NDArray], groups)

        return (
            estimator, cs_estimator,
            agg_function, cv,
            X, y,
            sample_weight, groups
        )

    def fit(
        self,
        X: ArrayLike,
        y: ArrayLike,
        sample_weight: Optional[ArrayLike] = None,
        groups: Optional[ArrayLike] = None,
        **fit_params,
    ) -> MapieRegressor:
        """
        Fit estimator and compute conformity scores used for
        prediction intervals.

        All the types of estimator (single or cross validated ones) are
        encapsulated under EnsembleRegressor.

        Parameters
        ----------
        X: ArrayLike of shape (n_samples, n_features)
            Training data.

        y: ArrayLike of shape (n_samples,)
            Training labels.

        sample_weight: Optional[ArrayLike] of shape (n_samples,)
            Sample weights for fitting the out-of-fold models.
            If ``None``, then samples are equally weighted.
            If some weights are null,
            their corresponding observations are removed
            before the fitting process and hence have no conformity scores.
            If weights are non-uniform,
            conformity scores are still uniformly weighted.

            By default ``None``.

        groups: Optional[ArrayLike] of shape (n_samples,)
            Group labels for the samples used while splitting the dataset into
            train/test set.
            By default ``None``.

        **fit_params : dict
            Additional fit parameters.

        Returns
        -------
        MapieRegressor
            The model itself.
        """
        # Checks
        (estimator,
         self.conformity_score_function_,
         agg_function,
         cv,
         X,
         y,
         sample_weight,
         groups) = self._check_fit_parameters(X, y, sample_weight, groups)

        self.estimator_ = EnsembleRegressor(
            estimator,
            self.method,
            cv,
            agg_function,
            self.n_jobs,
            self.random_state,
            self.test_size,
            self.verbose
        )
        # Fit the prediction function
        self.estimator_ = self.estimator_.fit(
            X, y, sample_weight=sample_weight, groups=groups, **fit_params
        )

        # Predict on calibration data
        y_pred = self.estimator_.predict_calib(X, y=y, groups=groups)

        # Compute the conformity scores (manage jk-ab case)
        self.conformity_scores_ = \
            self.conformity_score_function_.get_conformity_scores(
                X, y, y_pred
            )

        return self

    def predict(
        self,
        X: ArrayLike,
        ensemble: bool = False,
        alpha: Optional[Union[float, Iterable[float]]] = None,
        optimize_beta: bool = False,
        allow_infinite_bounds: bool = False,
    ) -> Union[NDArray, Tuple[NDArray, NDArray]]:
        """
        Predict target on new samples with confidence intervals.
        Conformity scores from the training set and predictions
        from the model clones are central to the computation.
        Prediction Intervals for a given ``alpha`` are deduced from either

        - quantiles of conformity scores (``naive`` and ``base`` methods),
        - quantiles of (predictions +/- conformity scores) (``plus`` method),
        - quantiles of (max/min(predictions) +/- conformity scores)
          (``minmax`` method).

        Parameters
        ----------
        X: ArrayLike of shape (n_samples, n_features)
            Test data.

        ensemble: bool
            Boolean determining whether the predictions are ensembled or not.
            If ``False``, predictions are those of the model trained on the
            whole training set.
            If ``True``, predictions from perturbed models are aggregated by
            the aggregation function specified in the ``agg_function``
            attribute.

            If ``cv`` is ``"prefit"`` or ``"split"``, ``ensemble`` is ignored.

            By default ``False``.

        alpha: Optional[Union[float, Iterable[float]]]
            Can be a float, a list of floats, or a ``ArrayLike`` of floats.
            Between ``0`` and ``1``, represents the uncertainty of the
            confidence interval.
            Lower ``alpha`` produce larger (more conservative) prediction
            intervals.
            ``alpha`` is the complement of the target coverage level.

            By default ``None``.

        optimize_beta: bool
            Whether to optimize the PIs' width or not.

            By default ``False``.

        allow_infinite_bounds: bool
            Allow infinite prediction intervals to be produced.

            By default ``False``.

        Returns
        -------
        Union[NDArray, Tuple[NDArray, NDArray]]
            - NDArray of shape (n_samples,) if ``alpha`` is ``None``.
            - Tuple[NDArray, NDArray] of shapes (n_samples,) and
              (n_samples, 2, n_alpha) if ``alpha`` is not ``None``.
                - [:, 0, :]: Lower bound of the prediction interval.
                - [:, 1, :]: Upper bound of the prediction interval.
        """
        # Checks
        check_is_fitted(self, self.fit_attributes)
        self._check_ensemble(ensemble)
        alpha = cast(Optional[NDArray], check_alpha(alpha))

        # If alpha is None, predict the target without confidence intervals
        if alpha is None:
            y_pred = self.estimator_.predict(
                X, ensemble, return_multi_pred=False
            )
            return np.array(y_pred)

        else:
            if optimize_beta and self.method != 'enbpi':
                warnings.warn(
                    "WARNING: Beta optimisation should only be used for "
                    "method='enbpi'.",
                    UserWarning
                )

            # Check alpha and the number of effective calibration samples
            alpha_np = cast(NDArray, alpha)
            if not allow_infinite_bounds:
                n = get_effective_calibration_samples(
                    self.conformity_scores_,
                    self.conformity_score_function_.sym
                )
                check_alpha_and_n_samples(alpha_np, n)

            # Predict the target with confidence intervals
            y_pred, y_pred_low, y_pred_up = \
                self.conformity_score_function_.get_bounds(
                    X,
                    self.estimator_,
                    self.conformity_scores_,
                    alpha_np,
                    ensemble=ensemble,
                    method=self.method,
                    optimize_beta=optimize_beta,
                    allow_infinite_bounds=allow_infinite_bounds
                )

            return np.array(y_pred), np.stack([y_pred_low, y_pred_up], axis=1)<|MERGE_RESOLUTION|>--- conflicted
+++ resolved
@@ -14,14 +14,9 @@
 from mapie.estimator.estimator import EnsembleRegressor
 from mapie.utils import (check_alpha, check_alpha_and_n_samples,
                          check_conformity_score, check_cv,
-<<<<<<< HEAD
-                         check_estimator_regression, check_n_features_in,
-                         check_n_jobs, check_null_weight, check_verbose)
-=======
-                         check_estimator_fit_predict, check_n_features_in,
-                         check_n_jobs, check_null_weight, check_verbose,
+                         check_n_features_in, check_n_jobs,
+                         check_null_weight, check_verbose,
                          get_effective_calibration_samples)
->>>>>>> 9a39886b
 
 
 class MapieRegressor(BaseEstimator, RegressorMixin):

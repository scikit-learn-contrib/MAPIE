import warnings
from inspect import signature
from typing import Any, Iterable, Optional, Tuple, Union, cast

import numpy as np
from sklearn.base import ClassifierMixin, RegressorMixin
from sklearn.linear_model import LogisticRegression
from sklearn.model_selection import (BaseCrossValidator, KFold, LeaveOneOut,
                                     train_test_split)
from sklearn.pipeline import Pipeline
from sklearn.utils import _safe_indexing
from sklearn.utils.multiclass import type_of_target
from sklearn.utils.validation import (_check_sample_weight, _num_features,
                                      check_is_fitted, column_or_1d)

from ._compatibility import np_quantile
from ._typing import ArrayLike, NDArray
from .conformity_scores import AbsoluteConformityScore, ConformityScore

SPLIT_STRATEGIES = ["uniform", "quantile", "array split"]


def check_null_weight(
    sample_weight: Optional[ArrayLike], X: ArrayLike, y: ArrayLike
) -> Tuple[Optional[NDArray], ArrayLike, ArrayLike]:
    """
    Check sample weights and remove samples with null sample weights.

    Parameters
    ----------
    sample_weight : Optional[ArrayLike] of shape (n_samples,)
        Sample weights.
    X : ArrayLike of shape (n_samples, n_features)
        Training samples.
    y : ArrayLike of shape (n_samples,)
        Training labels.

    Returns
    -------
    sample_weight : Optional[NDArray] of shape (n_samples,)
        Non-null sample weights.

    X : ArrayLike of shape (n_samples, n_features)
        Training samples with non-null weights.

    y : ArrayLike of shape (n_samples,)
        Training labels with non-null weights.

    Examples
    --------
    >>> import numpy as np
    >>> from mapie.utils import check_null_weight
    >>> X = np.array([[0], [1], [2], [3], [4], [5]])
    >>> y = np.array([5, 7, 9, 11, 13, 15])
    >>> sample_weight = np.array([0, 1, 1, 1, 1, 1])
    >>> sample_weight, X, y = check_null_weight(sample_weight, X, y)
    >>> print(sample_weight)
    [1. 1. 1. 1. 1.]
    >>> print(X)
    [[1]
     [2]
     [3]
     [4]
     [5]]
    >>> print(y)
    [ 7  9 11 13 15]
    """
    if sample_weight is not None:
        sample_weight = _check_sample_weight(sample_weight, X)
        non_null_weight = sample_weight != 0
        X = _safe_indexing(X, non_null_weight)
        y = _safe_indexing(y, non_null_weight)
        sample_weight = _safe_indexing(sample_weight, non_null_weight)
        sample_weight = cast(NDArray, sample_weight)
    return sample_weight, X, y


def fit_estimator(
    estimator: Union[RegressorMixin, ClassifierMixin],
    X: ArrayLike,
    y: ArrayLike,
    sample_weight: Optional[NDArray] = None,
) -> Union[RegressorMixin, ClassifierMixin]:
    """
    Fit an estimator on training data by distinguishing two cases:
    - the estimator supports sample weights and sample weights are provided.
    - the estimator does not support samples weights or
      samples weights are not provided.

    Parameters
    ----------
    estimator : Union[RegressorMixin, ClassifierMixin]
        Estimator to train.

    X : ArrayLike of shape (n_samples, n_features)
        Input data.

    y : ArrayLike of shape (n_samples,)
        Input labels.

    sample_weight : Optional[ArrayLike] of shape (n_samples,)
        Sample weights. If None, then samples are equally weighted.
        By default None.

    Returns
    -------
    RegressorMixin
        Fitted estimator.

    Examples
    --------
    >>> import numpy as np
    >>> from sklearn.linear_model import LinearRegression
    >>> from sklearn.utils.validation import check_is_fitted
    >>> X = np.array([[0], [1], [2], [3], [4], [5]])
    >>> y = np.array([5, 7, 9, 11, 13, 15])
    >>> estimator = LinearRegression()
    >>> estimator = fit_estimator(estimator, X, y)
    >>> check_is_fitted(estimator)
    """
    fit_parameters = signature(estimator.fit).parameters
    supports_sw = "sample_weight" in fit_parameters
    if supports_sw and sample_weight is not None:
        estimator.fit(X, y, sample_weight=sample_weight)
    else:
        estimator.fit(X, y)
    return estimator


def check_cv(
    cv: Optional[Union[int, str, BaseCrossValidator]] = None
) -> Union[str, BaseCrossValidator]:
    """
    Check if cross-validator is
    ``None``, ``int``, ``"prefit"`` or ``BaseCrossValidator``.
    Return a ``LeaveOneOut`` instance if integer equal to -1.
    Return a ``KFold`` instance if integer superior or equal to 2.
    Return a ``KFold`` instance if ``None``.
    Else raise error.

    Parameters
    ----------
    cv : Optional[Union[int, str, BaseCrossValidator]], optional
        Cross-validator to check, by default ``None``.

    Returns
    -------
    Optional[Union[float, str]]
        'prefit' or None.

    Raises
    ------
    ValueError
        If the cross-validator is not valid.
    """
    if cv is None:
        return KFold(n_splits=5)
    if isinstance(cv, int):
        if cv == -1:
            return LeaveOneOut()
        if cv >= 2:
            return KFold(n_splits=cv)
    if (
        isinstance(cv, BaseCrossValidator)
        or (cv == "prefit")
        or (cv == "split")
    ):
        return cv
    raise ValueError(
        "Invalid cv argument. "
        "Allowed values are None, -1, int >= 2, 'prefit', "
        "or a BaseCrossValidator object (Kfold, LeaveOneOut)."
    )


def check_alpha(
    alpha: Optional[Union[float, Iterable[float]]] = None
) -> Optional[ArrayLike]:
    """
    Check alpha and prepare it as a ArrayLike.

    Parameters
    ----------
    alpha : Union[float, Iterable[float]]
        Can be a float, a list of floats, or a ArrayLike of floats.
        Between 0 and 1, represent the uncertainty of the confidence interval.
        Lower alpha produce larger (more conservative) prediction intervals.
        alpha is the complement of the target coverage level.
        Only used at prediction time. By default 0.1.

    Returns
    -------
    ArrayLike
        Prepared alpha.

    Raises
    ------
    ValueError
        If alpha is not a float or an Iterable of floats between 0 and 1.

    Examples
    --------
    >>> from mapie.utils import check_alpha
    >>> check_alpha([0.5, 0.75, 0.9])
    array([0.5 , 0.75, 0.9 ])
    """
    if alpha is None:
        return alpha
    if isinstance(alpha, float):
        alpha_np = np.array([alpha])
    elif isinstance(alpha, Iterable):
        alpha_np = np.array(alpha)
    else:
        raise ValueError(
            "Invalid alpha. Allowed values are float or Iterable."
        )
    if len(alpha_np.shape) != 1:
        raise ValueError(
            "Invalid alpha."
            "Please provide a one-dimensional list of values."
        )
    if alpha_np.dtype.type not in [np.float64, np.float32]:
        raise ValueError(
            "Invalid alpha. Allowed values are Iterable of floats."
        )
    if np.any(np.logical_or(alpha_np <= 0, alpha_np >= 1)):
        raise ValueError("Invalid alpha. Allowed values are between 0 and 1.")
    return alpha_np


def check_n_features_in(
    X: ArrayLike,
    cv: Optional[Union[float, str, BaseCrossValidator]] = None,
    estimator: Optional[Union[RegressorMixin, ClassifierMixin]] = None,
) -> int:
    """
    Check the expected number of training features.
    In general it is simply the number of columns in the data.
    If ``cv=="prefit"`` however,
    it can be deduced from the estimator's ``n_features_in_`` attribute.
    These two values absolutely must coincide.

    Parameters
    ----------
    cv : Optional[Union[float, str]]
        The cross-validation strategy for computing scores,
        by default ``None``.

    X : ArrayLike of shape (n_samples, n_features)
        Data passed into the ``fit`` method.

    estimator : RegressorMixin
        Backend estimator of MAPIE.

    Returns
    -------
    int
        Expected number of training features.

    Raises
    ------
    ValueError
        If there is an inconsistency between the shape of the dataset
        and the one expected by the estimator.

    Examples
    --------
    >>> import numpy as np
    >>> from mapie.utils import check_n_features_in
    >>> X = np.array([[1,2,3,4,5], [6,7,8,9,10], [11,12,13,14,15]])
    >>> print(check_n_features_in(X))
    5
    """
    if hasattr(X, "shape"):
        shape = np.shape(X)
        if len(shape) <= 1:
            n_features_in = 1
        else:
            n_features_in = shape[1]
    else:
        n_features_in = _num_features(X)
    if cv == "prefit" and hasattr(estimator, "n_features_in_"):
        if cast(Any, estimator).n_features_in_ != n_features_in:
            raise ValueError(
                "Invalid mismatch between ",
                "X.shape and estimator.n_features_in_."
            )
    return n_features_in


def check_alpha_and_n_samples(
    alphas: Union[Iterable[float], float],
    n: int,
) -> None:
    """
    Check if the quantile can be computed based
    on the number of samples and the alpha value.

    Parameters
    ----------
    alphas : Iterable[float]
        Iterable of floats.

    n : int
        number of samples.

    Raises
    ------
    ValueError
        If the number of samples of the score is too low,
        1/alpha (or 1/(1 - alpha)) must be lower than the number of samples.

    Examples
    --------
    >>> import numpy as np
    >>> from mapie.utils import check_alpha_and_n_samples
    >>> try:
    ...     check_alpha_and_n_samples(np.array([1,2,3]), 0.5)
    ... except Exception as exception:
    ...     print(exception)
    ...
    Number of samples of the score is too low,
    1/alpha (or 1/(1 - alpha)) must be lower than the number of samples.
    """
    if isinstance(alphas, float):
        alphas = np.array([alphas])
    for alpha in alphas:
        if n < 1 / alpha or n < 1 / (1 - alpha):
            raise ValueError(
                "Number of samples of the score is too low,\n"
                "1/alpha (or 1/(1 - alpha)) must be lower "
                "than the number of samples."
            )


def check_n_jobs(n_jobs: Optional[int] = None) -> None:
    """
    Check parameter ``n_jobs``.

    Raises
    ------
    ValueError
        If parameter is not valid.

    Examples
    --------
    >>> from mapie.utils import check_n_jobs
    >>> try:
    ...     check_n_jobs(0)
    ... except Exception as exception:
    ...     print(exception)
    ...
    Invalid n_jobs argument. Must be different than 0.
    """
    if not isinstance(n_jobs, (int, type(None))):
        raise ValueError("Invalid n_jobs argument. Must be an integer.")

    if n_jobs == 0:
        raise ValueError("Invalid n_jobs argument. Must be different than 0.")


def check_verbose(verbose: int) -> None:
    """
    Check parameter ``verbose``.

    Raises
    ------
    ValueError
        If parameter is not valid.

    Examples
    --------
    >>> from mapie.utils import check_verbose
    >>> try:
    ...     check_verbose(-1)
    ... except Exception as exception:
    ...     print(exception)
    ...
    Invalid verbose argument. Must be non-negative.
    """
    if not isinstance(verbose, int):
        raise ValueError("Invalid verbose argument. Must be an integer.")

    if verbose < 0:
        raise ValueError("Invalid verbose argument. Must be non-negative.")


def check_nan_in_aposteriori_prediction(X: ArrayLike) -> None:
    """
    Check that all the points are used at least once, otherwise this means
    you have set the number of subsamples too low.

    Parameters
    ----------
    X : Array of shape (size of training set, number of estimators) whose rows
    are the predictions by each estimator of each training sample.

    Raises
    ------
    Warning
        If the aggregated predictions of any training sample would be nan.
    Examples
    --------
    >>> import warnings
    >>> warnings.filterwarnings("error")
    >>> import numpy as np
    >>> from mapie.utils import check_nan_in_aposteriori_prediction
    >>> X = np.array([[1, 2, 3],[np.nan, np.nan, np.nan],[3, 4, 5]])
    >>> try:
    ...     check_nan_in_aposteriori_prediction(X)
    ... except Exception as exception:
    ...     print(exception)
    ...
    WARNING: at least one point of training set belongs to every resamplings.
    Increase the number of resamplings
    """
    if np.any(np.all(np.isnan(X), axis=1), axis=0):
        warnings.warn(
            "WARNING: at least one point of training set "
            + "belongs to every resamplings.\n"
            "Increase the number of resamplings"
        )


def check_lower_upper_bounds(
    y_preds: NDArray, y_pred_low: NDArray, y_pred_up: NDArray
) -> None:
    """
    Check if the lower or upper bounds are consistent.
    If check for MapieQuantileRegressor's outputs, then also check
    initial quantile predictions.

    Parameters
    ----------
    y_preds : NDArray of shape (n_samples, 3) or (n_samples,)
        All the predictions at quantile:
        alpha/2, (1 - alpha/2), 0.5 or only the predictions
    y_pred_low : NDArray of shape (n_samples,)
        Final lower bound prediction
    y_pred_up : NDArray of shape (n_samples,)
        Final upper bound prediction

    Raises
    ------
    Warning
        If y_preds, y_pred_low and y_pred_up are ill sorted
        at anay rank.

    Examples
    --------
    >>> import warnings
    >>> warnings.filterwarnings("error")
    >>> import numpy as np
    >>> from mapie.utils import check_lower_upper_bounds
    >>> y_preds = np.array([[4, 3, 2], [4, 4, 4], [2, 3, 4]])
    >>> y_pred_low = np.array([4, 3, 2])
    >>> y_pred_up = np.array([4, 4, 4])
    >>> try:
    ...     check_lower_upper_bounds(y_preds, y_pred_low, y_pred_up)
    ... except Exception as exception:
    ...     print(exception)
    ...
    WARNING: The predictions of the quantile regression have issues.
    The upper quantile predictions are lower
    than the lower quantile predictions
    at some points.
    """
    if y_preds.ndim == 1:
        init_pred = y_preds
    else:
        init_lower_bound, init_upper_bound, init_pred = y_preds

        any_init_inversion = np.any(
            np.logical_or(
                np.logical_or(
                    init_lower_bound > init_upper_bound,
                    init_pred < init_lower_bound,
                ),
                init_pred > init_upper_bound,
            )
        )

    if (y_preds.ndim != 1) and any_init_inversion:
        warnings.warn(
            "WARNING: The predictions of the quantile regression "
            + "have issues.\nThe upper quantile predictions are lower\n"
            + "than the lower quantile predictions\n"
            + "at some points."
        )

    any_final_inversion = np.any(
        np.logical_or(
            np.logical_or(
                y_pred_low > y_pred_up,
                init_pred < y_pred_low,
            ),
            init_pred > y_pred_up,
        )
    )

    if any_final_inversion:
        warnings.warn(
            "WARNING: The predictions have issues.\n"
            + "The upper predictions are lower than"
            + "the lower predictions at some points."
        )


def check_conformity_score(
    conformity_score: Optional[ConformityScore],
) -> ConformityScore:
    """
    Check parameter ``conformity_score``.

    Raises
    ------
    ValueError
        If parameter is not valid.

    Examples
    --------
    >>> from mapie.utils import check_conformity_score
    >>> try:
    ...     check_conformity_score(1)
    ... except Exception as exception:
    ...     print(exception)
    ...
    Invalid conformity_score argument.
    Must be None or a ConformityScore instance.
    """
    if conformity_score is None:
        return AbsoluteConformityScore()
    elif isinstance(conformity_score, ConformityScore):
        return conformity_score
    else:
        raise ValueError(
            "Invalid conformity_score argument.\n"
            "Must be None or a ConformityScore instance."
        )


def check_defined_variables_predict_cqr(
    ensemble: bool,
    alpha: Union[float, Iterable[float], None],
) -> None:
    """
    Check that the parameters defined for the predict method
    of ``MapieQuantileRegressor`` are correct.

    Parameters
    ----------
    ensemble : bool
        Ensemble has not been defined in predict and therefore should
        will not have any effects in this method.
    alpha : Optional[Union[float, Iterable[float]]]
        For ``MapieQuantileRegresor`` the alpha has to be defined
        directly in initial arguments of the class.

    Raises
    ------
    Warning
        If the ensemble value is defined in the predict function
        of ``MapieQuantileRegressor``.
    Warning
        If the alpha value is defined in the predict function
        of ``MapieQuantileRegressor``.

    Examples
    --------
    >>> import warnings
    >>> warnings.filterwarnings("error")
    >>> from mapie.utils import check_defined_variables_predict_cqr
    >>> try:
    ...     check_defined_variables_predict_cqr(True, None)
    ... except Exception as exception:
    ...     print(exception)
    ...
    WARNING: ensemble is not utilized in ``MapieQuantileRegressor``.
    """
    if ensemble is True:
        warnings.warn(
            "WARNING: ensemble is not utilized in ``MapieQuantileRegressor``."
        )
    if alpha is not None:
        warnings.warn(
            "WARNING: Alpha should not be specified in the prediction method\n"
            + "with conformalized quantile regression."
        )


<<<<<<< HEAD
def argsort_ties(
    a: ArrayLike,
    seed: Optional[int] = None,
    axis: Optional[int] = None
) -> ArrayLike:
    """
    Returns the indices that would sort the array.
    In case of ties, breaks them randomly.
    """

    rng = np.random.default_rng(seed)
    pseudo_array = rng.random(a.shape)
    return np.lexsort((pseudo_array, a), axis=axis)


def weighted_quantile(
    a: ArrayLike,
    q: Iterable[float],
    axis: int = 1,
    weights: Optional[ArrayLike] = None,
    sorted: bool = False,
) -> ArrayLike:
    """
    Calculates the weighted empirical quantile of `values`.
    Converted to Python from https://github.com/ryantibs/conformal/
    """

    if a.shape != weights.shape:
        raise ValueError(
            "Expected `values` and `weights` to have the same shape.")

    if weights is None:
        weights = np.ones_like(a, dtype=np.float64)
    if not sorted:
        sorted_ind = np.argsort(a, axis=axis)  # argsort_ties(a, axis=-1)
        a = np.take_along_axis(a, sorted_ind, axis=axis)
        weights = np.take_along_axis(weights, sorted_ind, axis=axis)

    idx = np.argmin(
        np.ma.masked_less(
            np.cumsum(weights, axis=axis)
            / np.sum(weights, axis=axis)[:, np.newaxis],
            q
        ),
        axis=axis
    )
    quantiles = np.take_along_axis(a, idx.reshape(-1, 1), axis=axis)
    # idx = np.where(
    #     (np.cumsum(weights, axis=axis) /
    # np.sum(weights, axis=axis)[:, np.newaxis]) >= q, weights
    # ) # [0]
    # np.take_along_axis(a, idx, axis=0)
    # if idx.shape[0] == 0:
    #     quantiles = a[-1]
    # else:
    #     quantiles = a[idx.min()]
    return quantiles
=======
def check_estimator_fit_predict(
    estimator: Union[RegressorMixin, ClassifierMixin]
) -> None:
    """
    Check that the estimator has a fit and precict method.

    Parameters
    ----------
    estimator : Union[RegressorMixin, ClassifierMixin]
        Estimator to train.

    Raises
    ------
    ValueError
        If the estimator does not have a fit or predict attribute.
    """
    if not (hasattr(estimator, "fit") and hasattr(estimator, "predict")):
        raise ValueError(
            "Invalid estimator. "
            "Please provide a regressor with fit and predict methods."
        )


def check_alpha_and_last_axis(vector: NDArray, alpha_np: NDArray):
    """Check when the dimension of vector is 3 that its last axis
    size is the same than the number of alphas.

    Parameters
    ----------
    vector : NDArray of shape (n_samples, 1, n_alphas)
        Vector on which compute the quantile.
    alpha_np : NDArray of shape (n_alphas, )
        Confidence levels.


    Raises
    ------
    ValueError
        Error is the last axis dimension is different from the
        number of alphas.
    """
    if len(alpha_np) != vector.shape[2]:
        raise ValueError(
            "In case of the vector has 3 dimensions, the dimension\n"
            + "of his last axis must be equal to the number of alphas"
        )
    else:
        return vector, alpha_np


def compute_quantiles(vector: NDArray, alpha: NDArray) -> NDArray:
    """Compute the desired quantiles of a vector.

    Parameters
    ----------
    vector : NDArray of shape Union[(n_samples, 1), (n_samples, 1, n_alphas)]
        Vector on which compute the quantile. If the vector has 3 dimensions,
        then each 1-alpha quantile will be computed on its corresping matrix
        selected on the last axis of the matrix.
    alpha : NDArray for shape (n_alphas, )
        Risk levels.

    Returns
    -------
    NDArray of shape (n_alphas, )
        Quantiles of the vector.
    """
    n = len(vector)
    if len(vector.shape) <= 2:
        quantiles_ = np.stack(
            [
                np_quantile(
                    vector,
                    ((n + 1) * (1 - _alpha)) / n,
                    method="higher",
                )
                for _alpha in alpha
            ]
        )

    else:
        check_alpha_and_last_axis(vector, alpha)
        quantiles_ = np.stack(
            [
                compute_quantiles(vector[:, :, i], np.array([alpha_]))
                for i, alpha_ in enumerate(alpha)
            ]
        )[:, 0]
    return quantiles_


def get_calib_set(
    X: ArrayLike,
    y: ArrayLike,
    sample_weight: Optional[NDArray] = None,
    calib_size: Optional[float] = 0.3,
    random_state: Optional[Union[int, np.random.RandomState]] = None,
    shuffle: Optional[bool] = True,
    stratify: Optional[ArrayLike] = None,
) -> Tuple[
    ArrayLike, ArrayLike, ArrayLike, ArrayLike,
    Optional[NDArray], Optional[NDArray]
]:
    """
    Split the dataset into training and calibration sets.

    Parameters
    ----------
    Same definition of parameters as for the ``fit`` method.

    Returns
    -------
    Tuple[
        ArrayLike, ArrayLike, ArrayLike, ArrayLike,
        Optional[NDArray], Optional[NDArray]
    ]
    - [0]: ArrayLike of shape (n_samples_*(1-calib_size), n_features)
        X_train
    - [1]: ArrayLike of shape (n_samples_*(1-calib_size),)
        y_train
    - [2]: ArrayLike of shape (n_samples_*calib_size, n_features)
        X_calib
    - [3]: ArrayLike of shape (n_samples_*calib_size,)
        y_calib
    - [4]: Optional[NDArray] of shape (n_samples_*(1-calib_size),)
        sample_weight_train
    - [5]: Optional[NDArray] of shape (n_samples_*calib_size,)
        sample_weight_calib
    """
    if sample_weight is None:
        (
            X_train, X_calib, y_train, y_calib
        ) = train_test_split(
                X,
                y,
                test_size=calib_size,
                random_state=random_state,
                shuffle=shuffle,
                stratify=stratify
        )
        sample_weight_train = sample_weight
        sample_weight_calib = None
    else:
        (
                X_train,
                X_calib,
                y_train,
                y_calib,
                sample_weight_train,
                sample_weight_calib,
        ) = train_test_split(
                X,
                y,
                sample_weight,
                test_size=calib_size,
                random_state=random_state,
                shuffle=shuffle,
                stratify=stratify
        )
    X_train, X_calib = cast(ArrayLike, X_train), cast(ArrayLike, X_calib)
    y_train, y_calib = cast(ArrayLike, y_train), cast(ArrayLike, y_calib)
    return (
        X_train, y_train, X_calib, y_calib,
        sample_weight_train, sample_weight_calib
    )


def check_estimator_classification(
        X: ArrayLike,
        y: ArrayLike,
        cv: Union[str, BaseCrossValidator],
        estimator: Optional[ClassifierMixin],
) -> ClassifierMixin:
    """
    Check if estimator is ``None``,
    and returns a ``LogisticRegression`` instance if necessary.
    If the ``cv`` attribute is ``"prefit"``,
    check if estimator is indeed already fitted.
    Parameters
    ----------
    X : ArrayLike of shape (n_samples, n_features)
        Training data.
    y : ArrayLike of shape (n_samples,)
        Training labels.
    cv : Union[str, BaseCrossValidator]
        Cross validation parameter.
    estimator : Optional[ClassifierMixin]
        Estimator to check.
    Returns
    -------
    ClassifierMixin
        The estimator itself or a default ``LogisticRegression`` instance.
    Raises
    ------
    ValueError
        If the estimator is not ``None``
        and has no fit, predict, nor predict_proba methods.
    NotFittedError
        If the estimator is not fitted and ``cv`` attribute is "prefit".
    """
    if estimator is None:
        return LogisticRegression(multi_class="multinomial").fit(X, y)

    if isinstance(estimator, Pipeline):
        est = estimator[-1]
    else:
        est = estimator
    if (
        not hasattr(est, "fit")
        and not hasattr(est, "predict")
        and not hasattr(est, "predict_proba")
    ):
        raise ValueError(
            "Invalid estimator. "
            "Please provide a classifier with fit,"
            "predict, and predict_proba methods."
        )
    if cv == "prefit":
        check_is_fitted(est)
        if not hasattr(est, "classes_"):
            raise AttributeError(
                "Invalid classifier. "
                "Fitted classifier does not contain "
                "'classes_' attribute."
            )
    return estimator


def get_binning_groups(
    y_score: NDArray,
    num_bins: int,
    strategy: str,
) -> NDArray:
    """
    Parameters
    ----------
    y_score : NDArray of shape (n_samples,)
        The scores given from the calibrator.
    num_bins : int
        Number of bins to make the split in the y_score.
    strategy : string
        The splitting strategy to split y_scores into different bins.
    Returns
    -------
    NDArray of shape (num_bins,)
        An array of all the splitting points for a new bin.
    """
    bins = None
    if strategy == "quantile":
        quantiles = np.linspace(0, 1, num_bins)
        bins = np.percentile(y_score, quantiles * 100)
    elif strategy == "uniform":
        bins = np.linspace(0.0, 1.0, num_bins)
    else:
        bin_groups = np.array_split(y_score, num_bins)
        bins = np.sort(np.array(
                [
                    bin_group.max() for bin_group in bin_groups[:-1]
                ]
                + [np.inf]
            )
        )
    return bins


def calc_bins(
    y_true: NDArray,
    y_score: NDArray,
    num_bins: int,
    strategy: str,
) -> Union[NDArray, NDArray, NDArray, NDArray]:
    """
    For each bins, calculate the accuracy, average confidence and size.
    Parameters
    ----------
    y_true : NDArray of shape (n_samples,)
        The "true" values, target for the calibrator.
    y_score : NDArray of shape (n_samples,)
        The scores given from the calibrator.
    num_bins : int
        Number of bins to make the split in the y_score.
    strategy : str
        The way of splitting the predictions into different bins.
    Returns
    -------
    Union[NDArray, NDArray, NDArray, NDArray]
    - [0]: NDArray of shape (num_bins,)
    An array of all the splitting points for a new bin.
    - [1]: NDArray of shape (num_bins,)
    An array of the average accuracy in each of the bins.
    - [2]: NDArray of shape (num_bins,)
    An array of the average confidence in each of the bins.
    - [3]: NDArray of shape (num_bins,)
    An array of the number of observations in each of the bins.
    """
    bins = get_binning_groups(y_score, num_bins, strategy)
    binned = np.digitize(y_score, bins, right=True)
    bin_accs = np.zeros(num_bins)
    bin_confs = np.zeros(num_bins)
    bin_sizes = np.zeros(num_bins)

    for bin in range(num_bins):
        bin_sizes[bin] = len(y_score[binned == bin])
        if bin_sizes[bin] > 0:
            bin_accs[bin] = np.divide(
                np.sum(y_true[binned == bin]),
                bin_sizes[bin],
            )
            bin_confs[bin] = np.divide(
                np.sum(y_score[binned == bin]),
                bin_sizes[bin],
            )
    return bins, bin_accs, bin_confs, bin_sizes  # type: ignore


def check_split_strategy(
    strategy: Optional[str]
) -> str:
    """
    Checks that the split strategy provided is valid
    and defults None split strategy to "uniform".
    Parameters
    ----------
    strategy : Optional[str]
        Can be a string or None.

    Returns
    -------
    str
        The spitting strategy that will be adopted, needs to be a string.

    Raises
    ------
    ValueError
        If the strategy is not part of the valid strategies.
    """
    if strategy is None:
        strategy = "uniform"
    if strategy not in SPLIT_STRATEGIES:
        raise ValueError(
            "Please provide a valid splitting strategy."
        )
    return strategy


def check_number_bins(
    num_bins: int
) -> int:
    """
    Checks that the bin specified is a number.

    Parameters
    ----------
    num_bins : int
        An integer that determines the number of bins to create
        on an array.

    Raises
    ------
    ValueError
        When num_bins is not an integer is raises an error.

    ValueError
        When num_bins is a negative number is raises an error.
    """
    if isinstance(num_bins, int) is False:
        raise ValueError(
            "Please provide a bin number as an integer."
        )
    elif num_bins < 1:
        raise ValueError(
            """
            Please provide a bin number greater than
            or equal to  1.
            """
        )
    else:
        return num_bins


def check_binary_zero_one(
    y_true: ArrayLike
) -> NDArray:
    """
    Checks if the array is binary and changes a non binary array
    to a zero, one array.

    Parameters
    ----------
    y_true : ArrayLike of shape (n_samples,)
        Could be any array, but in this case is the true values
        as binary input.

    Returns
    -------
    NDArray of shape (n_samples,)
        An array of zero, one values.

    Raises
    ------
    ValueError
        If the input array is not binary, then an error is raised.
    """
    y_true = cast(NDArray, column_or_1d(y_true))
    if type_of_target(y_true) == "binary":
        if ((np.unique(y_true) != np.array([0, 1])).any() and
                len(np.unique(y_true)) == 2):
            idx_min = np.where(y_true == np.min(y_true))[0]
            y_true[idx_min] = 0
            idx_max = np.where(y_true == np.max(y_true))[0]
            y_true[idx_max] = 1
            return y_true
        else:
            return y_true
    else:
        raise ValueError(
            "Please provide y_true as a binary array."
        )


def fix_number_of_classes(
    n_classes_: int,
    n_classes_training: NDArray,
    y_proba: NDArray
) -> NDArray:
    """
    Fix shape of y_proba of validation set if number of classes
    of the training set used for cross-validation is different than
    number of classes of the original dataset y.

    Parameters
    ----------
    n_classes_training : NDArray
        Classes of the training set.
    y_proba : NDArray
        Probabilities of the validation set.

    Returns
    -------
    NDArray
        Probabilities with the right number of classes.
    """
    y_pred_full = np.zeros(
        shape=(len(y_proba), n_classes_)
    )
    y_index = np.tile(n_classes_training, (len(y_proba), 1))
    np.put_along_axis(
        y_pred_full,
        y_index,
        y_proba,
        axis=1
    )
    return y_pred_full
>>>>>>> 2d7fecb1
<|MERGE_RESOLUTION|>--- conflicted
+++ resolved
@@ -588,7 +588,461 @@
         )
 
 
-<<<<<<< HEAD
+def check_estimator_fit_predict(
+    estimator: Union[RegressorMixin, ClassifierMixin]
+) -> None:
+    """
+    Check that the estimator has a fit and precict method.
+
+    Parameters
+    ----------
+    estimator : Union[RegressorMixin, ClassifierMixin]
+        Estimator to train.
+
+    Raises
+    ------
+    ValueError
+        If the estimator does not have a fit or predict attribute.
+    """
+    if not (hasattr(estimator, "fit") and hasattr(estimator, "predict")):
+        raise ValueError(
+            "Invalid estimator. "
+            "Please provide a regressor with fit and predict methods."
+        )
+
+
+def check_alpha_and_last_axis(vector: NDArray, alpha_np: NDArray):
+    """Check when the dimension of vector is 3 that its last axis
+    size is the same than the number of alphas.
+
+    Parameters
+    ----------
+    vector : NDArray of shape (n_samples, 1, n_alphas)
+        Vector on which compute the quantile.
+    alpha_np : NDArray of shape (n_alphas, )
+        Confidence levels.
+
+
+    Raises
+    ------
+    ValueError
+        Error is the last axis dimension is different from the
+        number of alphas.
+    """
+    if len(alpha_np) != vector.shape[2]:
+        raise ValueError(
+            "In case of the vector has 3 dimensions, the dimension\n"
+            + "of his last axis must be equal to the number of alphas"
+        )
+    else:
+        return vector, alpha_np
+
+
+def compute_quantiles(vector: NDArray, alpha: NDArray) -> NDArray:
+    """Compute the desired quantiles of a vector.
+
+    Parameters
+    ----------
+    vector : NDArray of shape Union[(n_samples, 1), (n_samples, 1, n_alphas)]
+        Vector on which compute the quantile. If the vector has 3 dimensions,
+        then each 1-alpha quantile will be computed on its corresping matrix
+        selected on the last axis of the matrix.
+    alpha : NDArray for shape (n_alphas, )
+        Risk levels.
+
+    Returns
+    -------
+    NDArray of shape (n_alphas, )
+        Quantiles of the vector.
+    """
+    n = len(vector)
+    if len(vector.shape) <= 2:
+        quantiles_ = np.stack(
+            [
+                np_quantile(
+                    vector,
+                    ((n + 1) * (1 - _alpha)) / n,
+                    method="higher",
+                )
+                for _alpha in alpha
+            ]
+        )
+
+    else:
+        check_alpha_and_last_axis(vector, alpha)
+        quantiles_ = np.stack(
+            [
+                compute_quantiles(vector[:, :, i], np.array([alpha_]))
+                for i, alpha_ in enumerate(alpha)
+            ]
+        )[:, 0]
+    return quantiles_
+
+
+def get_calib_set(
+    X: ArrayLike,
+    y: ArrayLike,
+    sample_weight: Optional[NDArray] = None,
+    calib_size: Optional[float] = 0.3,
+    random_state: Optional[Union[int, np.random.RandomState]] = None,
+    shuffle: Optional[bool] = True,
+    stratify: Optional[ArrayLike] = None,
+) -> Tuple[
+    ArrayLike, ArrayLike, ArrayLike, ArrayLike,
+    Optional[NDArray], Optional[NDArray]
+]:
+    """
+    Split the dataset into training and calibration sets.
+
+    Parameters
+    ----------
+    Same definition of parameters as for the ``fit`` method.
+
+    Returns
+    -------
+    Tuple[
+        ArrayLike, ArrayLike, ArrayLike, ArrayLike,
+        Optional[NDArray], Optional[NDArray]
+    ]
+    - [0]: ArrayLike of shape (n_samples_*(1-calib_size), n_features)
+        X_train
+    - [1]: ArrayLike of shape (n_samples_*(1-calib_size),)
+        y_train
+    - [2]: ArrayLike of shape (n_samples_*calib_size, n_features)
+        X_calib
+    - [3]: ArrayLike of shape (n_samples_*calib_size,)
+        y_calib
+    - [4]: Optional[NDArray] of shape (n_samples_*(1-calib_size),)
+        sample_weight_train
+    - [5]: Optional[NDArray] of shape (n_samples_*calib_size,)
+        sample_weight_calib
+    """
+    if sample_weight is None:
+        (
+            X_train, X_calib, y_train, y_calib
+        ) = train_test_split(
+                X,
+                y,
+                test_size=calib_size,
+                random_state=random_state,
+                shuffle=shuffle,
+                stratify=stratify
+        )
+        sample_weight_train = sample_weight
+        sample_weight_calib = None
+    else:
+        (
+                X_train,
+                X_calib,
+                y_train,
+                y_calib,
+                sample_weight_train,
+                sample_weight_calib,
+        ) = train_test_split(
+                X,
+                y,
+                sample_weight,
+                test_size=calib_size,
+                random_state=random_state,
+                shuffle=shuffle,
+                stratify=stratify
+        )
+    X_train, X_calib = cast(ArrayLike, X_train), cast(ArrayLike, X_calib)
+    y_train, y_calib = cast(ArrayLike, y_train), cast(ArrayLike, y_calib)
+    return (
+        X_train, y_train, X_calib, y_calib,
+        sample_weight_train, sample_weight_calib
+    )
+
+
+def check_estimator_classification(
+        X: ArrayLike,
+        y: ArrayLike,
+        cv: Union[str, BaseCrossValidator],
+        estimator: Optional[ClassifierMixin],
+) -> ClassifierMixin:
+    """
+    Check if estimator is ``None``,
+    and returns a ``LogisticRegression`` instance if necessary.
+    If the ``cv`` attribute is ``"prefit"``,
+    check if estimator is indeed already fitted.
+    Parameters
+    ----------
+    X : ArrayLike of shape (n_samples, n_features)
+        Training data.
+    y : ArrayLike of shape (n_samples,)
+        Training labels.
+    cv : Union[str, BaseCrossValidator]
+        Cross validation parameter.
+    estimator : Optional[ClassifierMixin]
+        Estimator to check.
+    Returns
+    -------
+    ClassifierMixin
+        The estimator itself or a default ``LogisticRegression`` instance.
+    Raises
+    ------
+    ValueError
+        If the estimator is not ``None``
+        and has no fit, predict, nor predict_proba methods.
+    NotFittedError
+        If the estimator is not fitted and ``cv`` attribute is "prefit".
+    """
+    if estimator is None:
+        return LogisticRegression(multi_class="multinomial").fit(X, y)
+
+    if isinstance(estimator, Pipeline):
+        est = estimator[-1]
+    else:
+        est = estimator
+    if (
+        not hasattr(est, "fit")
+        and not hasattr(est, "predict")
+        and not hasattr(est, "predict_proba")
+    ):
+        raise ValueError(
+            "Invalid estimator. "
+            "Please provide a classifier with fit,"
+            "predict, and predict_proba methods."
+        )
+    if cv == "prefit":
+        check_is_fitted(est)
+        if not hasattr(est, "classes_"):
+            raise AttributeError(
+                "Invalid classifier. "
+                "Fitted classifier does not contain "
+                "'classes_' attribute."
+            )
+    return estimator
+
+
+def get_binning_groups(
+    y_score: NDArray,
+    num_bins: int,
+    strategy: str,
+) -> NDArray:
+    """
+    Parameters
+    ----------
+    y_score : NDArray of shape (n_samples,)
+        The scores given from the calibrator.
+    num_bins : int
+        Number of bins to make the split in the y_score.
+    strategy : string
+        The splitting strategy to split y_scores into different bins.
+    Returns
+    -------
+    NDArray of shape (num_bins,)
+        An array of all the splitting points for a new bin.
+    """
+    bins = None
+    if strategy == "quantile":
+        quantiles = np.linspace(0, 1, num_bins)
+        bins = np.percentile(y_score, quantiles * 100)
+    elif strategy == "uniform":
+        bins = np.linspace(0.0, 1.0, num_bins)
+    else:
+        bin_groups = np.array_split(y_score, num_bins)
+        bins = np.sort(np.array(
+                [
+                    bin_group.max() for bin_group in bin_groups[:-1]
+                ]
+                + [np.inf]
+            )
+        )
+    return bins
+
+
+def calc_bins(
+    y_true: NDArray,
+    y_score: NDArray,
+    num_bins: int,
+    strategy: str,
+) -> Union[NDArray, NDArray, NDArray, NDArray]:
+    """
+    For each bins, calculate the accuracy, average confidence and size.
+    Parameters
+    ----------
+    y_true : NDArray of shape (n_samples,)
+        The "true" values, target for the calibrator.
+    y_score : NDArray of shape (n_samples,)
+        The scores given from the calibrator.
+    num_bins : int
+        Number of bins to make the split in the y_score.
+    strategy : str
+        The way of splitting the predictions into different bins.
+    Returns
+    -------
+    Union[NDArray, NDArray, NDArray, NDArray]
+    - [0]: NDArray of shape (num_bins,)
+    An array of all the splitting points for a new bin.
+    - [1]: NDArray of shape (num_bins,)
+    An array of the average accuracy in each of the bins.
+    - [2]: NDArray of shape (num_bins,)
+    An array of the average confidence in each of the bins.
+    - [3]: NDArray of shape (num_bins,)
+    An array of the number of observations in each of the bins.
+    """
+    bins = get_binning_groups(y_score, num_bins, strategy)
+    binned = np.digitize(y_score, bins, right=True)
+    bin_accs = np.zeros(num_bins)
+    bin_confs = np.zeros(num_bins)
+    bin_sizes = np.zeros(num_bins)
+
+    for bin in range(num_bins):
+        bin_sizes[bin] = len(y_score[binned == bin])
+        if bin_sizes[bin] > 0:
+            bin_accs[bin] = np.divide(
+                np.sum(y_true[binned == bin]),
+                bin_sizes[bin],
+            )
+            bin_confs[bin] = np.divide(
+                np.sum(y_score[binned == bin]),
+                bin_sizes[bin],
+            )
+    return bins, bin_accs, bin_confs, bin_sizes  # type: ignore
+
+
+def check_split_strategy(
+    strategy: Optional[str]
+) -> str:
+    """
+    Checks that the split strategy provided is valid
+    and defults None split strategy to "uniform".
+    Parameters
+    ----------
+    strategy : Optional[str]
+        Can be a string or None.
+
+    Returns
+    -------
+    str
+        The spitting strategy that will be adopted, needs to be a string.
+
+    Raises
+    ------
+    ValueError
+        If the strategy is not part of the valid strategies.
+    """
+    if strategy is None:
+        strategy = "uniform"
+    if strategy not in SPLIT_STRATEGIES:
+        raise ValueError(
+            "Please provide a valid splitting strategy."
+        )
+    return strategy
+
+
+def check_number_bins(
+    num_bins: int
+) -> int:
+    """
+    Checks that the bin specified is a number.
+
+    Parameters
+    ----------
+    num_bins : int
+        An integer that determines the number of bins to create
+        on an array.
+
+    Raises
+    ------
+    ValueError
+        When num_bins is not an integer is raises an error.
+
+    ValueError
+        When num_bins is a negative number is raises an error.
+    """
+    if isinstance(num_bins, int) is False:
+        raise ValueError(
+            "Please provide a bin number as an integer."
+        )
+    elif num_bins < 1:
+        raise ValueError(
+            """
+            Please provide a bin number greater than
+            or equal to  1.
+            """
+        )
+    else:
+        return num_bins
+
+
+def check_binary_zero_one(
+    y_true: ArrayLike
+) -> NDArray:
+    """
+    Checks if the array is binary and changes a non binary array
+    to a zero, one array.
+
+    Parameters
+    ----------
+    y_true : ArrayLike of shape (n_samples,)
+        Could be any array, but in this case is the true values
+        as binary input.
+
+    Returns
+    -------
+    NDArray of shape (n_samples,)
+        An array of zero, one values.
+
+    Raises
+    ------
+    ValueError
+        If the input array is not binary, then an error is raised.
+    """
+    y_true = cast(NDArray, column_or_1d(y_true))
+    if type_of_target(y_true) == "binary":
+        if ((np.unique(y_true) != np.array([0, 1])).any() and
+                len(np.unique(y_true)) == 2):
+            idx_min = np.where(y_true == np.min(y_true))[0]
+            y_true[idx_min] = 0
+            idx_max = np.where(y_true == np.max(y_true))[0]
+            y_true[idx_max] = 1
+            return y_true
+        else:
+            return y_true
+    else:
+        raise ValueError(
+            "Please provide y_true as a binary array."
+        )
+
+
+def fix_number_of_classes(
+    n_classes_: int,
+    n_classes_training: NDArray,
+    y_proba: NDArray
+) -> NDArray:
+    """
+    Fix shape of y_proba of validation set if number of classes
+    of the training set used for cross-validation is different than
+    number of classes of the original dataset y.
+
+    Parameters
+    ----------
+    n_classes_training : NDArray
+        Classes of the training set.
+    y_proba : NDArray
+        Probabilities of the validation set.
+
+    Returns
+    -------
+    NDArray
+        Probabilities with the right number of classes.
+    """
+    y_pred_full = np.zeros(
+        shape=(len(y_proba), n_classes_)
+    )
+    y_index = np.tile(n_classes_training, (len(y_proba), 1))
+    np.put_along_axis(
+        y_pred_full,
+        y_index,
+        y_proba,
+        axis=1
+    )
+    return y_pred_full
+
+
 def argsort_ties(
     a: ArrayLike,
     seed: Optional[int] = None,
@@ -645,459 +1099,4 @@
     #     quantiles = a[-1]
     # else:
     #     quantiles = a[idx.min()]
-    return quantiles
-=======
-def check_estimator_fit_predict(
-    estimator: Union[RegressorMixin, ClassifierMixin]
-) -> None:
-    """
-    Check that the estimator has a fit and precict method.
-
-    Parameters
-    ----------
-    estimator : Union[RegressorMixin, ClassifierMixin]
-        Estimator to train.
-
-    Raises
-    ------
-    ValueError
-        If the estimator does not have a fit or predict attribute.
-    """
-    if not (hasattr(estimator, "fit") and hasattr(estimator, "predict")):
-        raise ValueError(
-            "Invalid estimator. "
-            "Please provide a regressor with fit and predict methods."
-        )
-
-
-def check_alpha_and_last_axis(vector: NDArray, alpha_np: NDArray):
-    """Check when the dimension of vector is 3 that its last axis
-    size is the same than the number of alphas.
-
-    Parameters
-    ----------
-    vector : NDArray of shape (n_samples, 1, n_alphas)
-        Vector on which compute the quantile.
-    alpha_np : NDArray of shape (n_alphas, )
-        Confidence levels.
-
-
-    Raises
-    ------
-    ValueError
-        Error is the last axis dimension is different from the
-        number of alphas.
-    """
-    if len(alpha_np) != vector.shape[2]:
-        raise ValueError(
-            "In case of the vector has 3 dimensions, the dimension\n"
-            + "of his last axis must be equal to the number of alphas"
-        )
-    else:
-        return vector, alpha_np
-
-
-def compute_quantiles(vector: NDArray, alpha: NDArray) -> NDArray:
-    """Compute the desired quantiles of a vector.
-
-    Parameters
-    ----------
-    vector : NDArray of shape Union[(n_samples, 1), (n_samples, 1, n_alphas)]
-        Vector on which compute the quantile. If the vector has 3 dimensions,
-        then each 1-alpha quantile will be computed on its corresping matrix
-        selected on the last axis of the matrix.
-    alpha : NDArray for shape (n_alphas, )
-        Risk levels.
-
-    Returns
-    -------
-    NDArray of shape (n_alphas, )
-        Quantiles of the vector.
-    """
-    n = len(vector)
-    if len(vector.shape) <= 2:
-        quantiles_ = np.stack(
-            [
-                np_quantile(
-                    vector,
-                    ((n + 1) * (1 - _alpha)) / n,
-                    method="higher",
-                )
-                for _alpha in alpha
-            ]
-        )
-
-    else:
-        check_alpha_and_last_axis(vector, alpha)
-        quantiles_ = np.stack(
-            [
-                compute_quantiles(vector[:, :, i], np.array([alpha_]))
-                for i, alpha_ in enumerate(alpha)
-            ]
-        )[:, 0]
-    return quantiles_
-
-
-def get_calib_set(
-    X: ArrayLike,
-    y: ArrayLike,
-    sample_weight: Optional[NDArray] = None,
-    calib_size: Optional[float] = 0.3,
-    random_state: Optional[Union[int, np.random.RandomState]] = None,
-    shuffle: Optional[bool] = True,
-    stratify: Optional[ArrayLike] = None,
-) -> Tuple[
-    ArrayLike, ArrayLike, ArrayLike, ArrayLike,
-    Optional[NDArray], Optional[NDArray]
-]:
-    """
-    Split the dataset into training and calibration sets.
-
-    Parameters
-    ----------
-    Same definition of parameters as for the ``fit`` method.
-
-    Returns
-    -------
-    Tuple[
-        ArrayLike, ArrayLike, ArrayLike, ArrayLike,
-        Optional[NDArray], Optional[NDArray]
-    ]
-    - [0]: ArrayLike of shape (n_samples_*(1-calib_size), n_features)
-        X_train
-    - [1]: ArrayLike of shape (n_samples_*(1-calib_size),)
-        y_train
-    - [2]: ArrayLike of shape (n_samples_*calib_size, n_features)
-        X_calib
-    - [3]: ArrayLike of shape (n_samples_*calib_size,)
-        y_calib
-    - [4]: Optional[NDArray] of shape (n_samples_*(1-calib_size),)
-        sample_weight_train
-    - [5]: Optional[NDArray] of shape (n_samples_*calib_size,)
-        sample_weight_calib
-    """
-    if sample_weight is None:
-        (
-            X_train, X_calib, y_train, y_calib
-        ) = train_test_split(
-                X,
-                y,
-                test_size=calib_size,
-                random_state=random_state,
-                shuffle=shuffle,
-                stratify=stratify
-        )
-        sample_weight_train = sample_weight
-        sample_weight_calib = None
-    else:
-        (
-                X_train,
-                X_calib,
-                y_train,
-                y_calib,
-                sample_weight_train,
-                sample_weight_calib,
-        ) = train_test_split(
-                X,
-                y,
-                sample_weight,
-                test_size=calib_size,
-                random_state=random_state,
-                shuffle=shuffle,
-                stratify=stratify
-        )
-    X_train, X_calib = cast(ArrayLike, X_train), cast(ArrayLike, X_calib)
-    y_train, y_calib = cast(ArrayLike, y_train), cast(ArrayLike, y_calib)
-    return (
-        X_train, y_train, X_calib, y_calib,
-        sample_weight_train, sample_weight_calib
-    )
-
-
-def check_estimator_classification(
-        X: ArrayLike,
-        y: ArrayLike,
-        cv: Union[str, BaseCrossValidator],
-        estimator: Optional[ClassifierMixin],
-) -> ClassifierMixin:
-    """
-    Check if estimator is ``None``,
-    and returns a ``LogisticRegression`` instance if necessary.
-    If the ``cv`` attribute is ``"prefit"``,
-    check if estimator is indeed already fitted.
-    Parameters
-    ----------
-    X : ArrayLike of shape (n_samples, n_features)
-        Training data.
-    y : ArrayLike of shape (n_samples,)
-        Training labels.
-    cv : Union[str, BaseCrossValidator]
-        Cross validation parameter.
-    estimator : Optional[ClassifierMixin]
-        Estimator to check.
-    Returns
-    -------
-    ClassifierMixin
-        The estimator itself or a default ``LogisticRegression`` instance.
-    Raises
-    ------
-    ValueError
-        If the estimator is not ``None``
-        and has no fit, predict, nor predict_proba methods.
-    NotFittedError
-        If the estimator is not fitted and ``cv`` attribute is "prefit".
-    """
-    if estimator is None:
-        return LogisticRegression(multi_class="multinomial").fit(X, y)
-
-    if isinstance(estimator, Pipeline):
-        est = estimator[-1]
-    else:
-        est = estimator
-    if (
-        not hasattr(est, "fit")
-        and not hasattr(est, "predict")
-        and not hasattr(est, "predict_proba")
-    ):
-        raise ValueError(
-            "Invalid estimator. "
-            "Please provide a classifier with fit,"
-            "predict, and predict_proba methods."
-        )
-    if cv == "prefit":
-        check_is_fitted(est)
-        if not hasattr(est, "classes_"):
-            raise AttributeError(
-                "Invalid classifier. "
-                "Fitted classifier does not contain "
-                "'classes_' attribute."
-            )
-    return estimator
-
-
-def get_binning_groups(
-    y_score: NDArray,
-    num_bins: int,
-    strategy: str,
-) -> NDArray:
-    """
-    Parameters
-    ----------
-    y_score : NDArray of shape (n_samples,)
-        The scores given from the calibrator.
-    num_bins : int
-        Number of bins to make the split in the y_score.
-    strategy : string
-        The splitting strategy to split y_scores into different bins.
-    Returns
-    -------
-    NDArray of shape (num_bins,)
-        An array of all the splitting points for a new bin.
-    """
-    bins = None
-    if strategy == "quantile":
-        quantiles = np.linspace(0, 1, num_bins)
-        bins = np.percentile(y_score, quantiles * 100)
-    elif strategy == "uniform":
-        bins = np.linspace(0.0, 1.0, num_bins)
-    else:
-        bin_groups = np.array_split(y_score, num_bins)
-        bins = np.sort(np.array(
-                [
-                    bin_group.max() for bin_group in bin_groups[:-1]
-                ]
-                + [np.inf]
-            )
-        )
-    return bins
-
-
-def calc_bins(
-    y_true: NDArray,
-    y_score: NDArray,
-    num_bins: int,
-    strategy: str,
-) -> Union[NDArray, NDArray, NDArray, NDArray]:
-    """
-    For each bins, calculate the accuracy, average confidence and size.
-    Parameters
-    ----------
-    y_true : NDArray of shape (n_samples,)
-        The "true" values, target for the calibrator.
-    y_score : NDArray of shape (n_samples,)
-        The scores given from the calibrator.
-    num_bins : int
-        Number of bins to make the split in the y_score.
-    strategy : str
-        The way of splitting the predictions into different bins.
-    Returns
-    -------
-    Union[NDArray, NDArray, NDArray, NDArray]
-    - [0]: NDArray of shape (num_bins,)
-    An array of all the splitting points for a new bin.
-    - [1]: NDArray of shape (num_bins,)
-    An array of the average accuracy in each of the bins.
-    - [2]: NDArray of shape (num_bins,)
-    An array of the average confidence in each of the bins.
-    - [3]: NDArray of shape (num_bins,)
-    An array of the number of observations in each of the bins.
-    """
-    bins = get_binning_groups(y_score, num_bins, strategy)
-    binned = np.digitize(y_score, bins, right=True)
-    bin_accs = np.zeros(num_bins)
-    bin_confs = np.zeros(num_bins)
-    bin_sizes = np.zeros(num_bins)
-
-    for bin in range(num_bins):
-        bin_sizes[bin] = len(y_score[binned == bin])
-        if bin_sizes[bin] > 0:
-            bin_accs[bin] = np.divide(
-                np.sum(y_true[binned == bin]),
-                bin_sizes[bin],
-            )
-            bin_confs[bin] = np.divide(
-                np.sum(y_score[binned == bin]),
-                bin_sizes[bin],
-            )
-    return bins, bin_accs, bin_confs, bin_sizes  # type: ignore
-
-
-def check_split_strategy(
-    strategy: Optional[str]
-) -> str:
-    """
-    Checks that the split strategy provided is valid
-    and defults None split strategy to "uniform".
-    Parameters
-    ----------
-    strategy : Optional[str]
-        Can be a string or None.
-
-    Returns
-    -------
-    str
-        The spitting strategy that will be adopted, needs to be a string.
-
-    Raises
-    ------
-    ValueError
-        If the strategy is not part of the valid strategies.
-    """
-    if strategy is None:
-        strategy = "uniform"
-    if strategy not in SPLIT_STRATEGIES:
-        raise ValueError(
-            "Please provide a valid splitting strategy."
-        )
-    return strategy
-
-
-def check_number_bins(
-    num_bins: int
-) -> int:
-    """
-    Checks that the bin specified is a number.
-
-    Parameters
-    ----------
-    num_bins : int
-        An integer that determines the number of bins to create
-        on an array.
-
-    Raises
-    ------
-    ValueError
-        When num_bins is not an integer is raises an error.
-
-    ValueError
-        When num_bins is a negative number is raises an error.
-    """
-    if isinstance(num_bins, int) is False:
-        raise ValueError(
-            "Please provide a bin number as an integer."
-        )
-    elif num_bins < 1:
-        raise ValueError(
-            """
-            Please provide a bin number greater than
-            or equal to  1.
-            """
-        )
-    else:
-        return num_bins
-
-
-def check_binary_zero_one(
-    y_true: ArrayLike
-) -> NDArray:
-    """
-    Checks if the array is binary and changes a non binary array
-    to a zero, one array.
-
-    Parameters
-    ----------
-    y_true : ArrayLike of shape (n_samples,)
-        Could be any array, but in this case is the true values
-        as binary input.
-
-    Returns
-    -------
-    NDArray of shape (n_samples,)
-        An array of zero, one values.
-
-    Raises
-    ------
-    ValueError
-        If the input array is not binary, then an error is raised.
-    """
-    y_true = cast(NDArray, column_or_1d(y_true))
-    if type_of_target(y_true) == "binary":
-        if ((np.unique(y_true) != np.array([0, 1])).any() and
-                len(np.unique(y_true)) == 2):
-            idx_min = np.where(y_true == np.min(y_true))[0]
-            y_true[idx_min] = 0
-            idx_max = np.where(y_true == np.max(y_true))[0]
-            y_true[idx_max] = 1
-            return y_true
-        else:
-            return y_true
-    else:
-        raise ValueError(
-            "Please provide y_true as a binary array."
-        )
-
-
-def fix_number_of_classes(
-    n_classes_: int,
-    n_classes_training: NDArray,
-    y_proba: NDArray
-) -> NDArray:
-    """
-    Fix shape of y_proba of validation set if number of classes
-    of the training set used for cross-validation is different than
-    number of classes of the original dataset y.
-
-    Parameters
-    ----------
-    n_classes_training : NDArray
-        Classes of the training set.
-    y_proba : NDArray
-        Probabilities of the validation set.
-
-    Returns
-    -------
-    NDArray
-        Probabilities with the right number of classes.
-    """
-    y_pred_full = np.zeros(
-        shape=(len(y_proba), n_classes_)
-    )
-    y_index = np.tile(n_classes_training, (len(y_proba), 1))
-    np.put_along_axis(
-        y_pred_full,
-        y_index,
-        y_proba,
-        axis=1
-    )
-    return y_pred_full
->>>>>>> 2d7fecb1
+    return quantiles
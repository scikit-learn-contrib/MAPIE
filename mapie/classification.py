--- conflicted
+++ resolved
@@ -1079,120 +1079,6 @@
         self.k_ = np.empty_like(y, dtype=int)
         self.n_samples_ = _num_samples(X)
 
-<<<<<<< HEAD
-        if self._target_type == "multiclass":
-            if self.method == "raps":
-                raps_split = ShuffleSplit(
-                    1, test_size=size_raps, random_state=self.random_state
-                )
-                train_raps_index, val_raps_index = next(raps_split.split(X))
-                X, self.X_raps, y_enc, self.y_raps = (
-                    _safe_indexing(X, train_raps_index),
-                    _safe_indexing(X, val_raps_index),
-                    _safe_indexing(y_enc, train_raps_index),
-                    _safe_indexing(y_enc, val_raps_index),
-                )
-                self.y_raps_no_enc = self.label_encoder_.inverse_transform(
-                    self.y_raps
-                )
-                y = self.label_encoder_.inverse_transform(y_enc)
-                y_enc = cast(NDArray, y_enc)
-                n_samples = _num_samples(y_enc)
-                if sample_weight is not None:
-                    sample_weight = sample_weight[train_raps_index]
-                    sample_weight = cast(NDArray, sample_weight)
-
-            # Work
-            if cv == "prefit":
-                self.single_estimator_ = estimator
-                y_pred_proba = self.single_estimator_.predict_proba(X)
-                y_pred_proba = self._check_proba_normalized(y_pred_proba)
-
-            else:
-                cv = cast(BaseCrossValidator, cv)
-                self.single_estimator_ = fit_estimator(
-                    clone(estimator), X, y, sample_weight
-                )
-                y_pred_proba = np.empty(
-                    (n_samples, self.n_classes_), dtype=float
-                )
-                outputs = Parallel(n_jobs=self.n_jobs, verbose=self.verbose)(
-                    delayed(self._fit_and_predict_oof_model)(
-                        clone(estimator),
-                        X,
-                        y,
-                        train_index,
-                        val_index,
-                        k,
-                        sample_weight,
-                    )
-                    for k, (train_index, val_index) in enumerate(cv.split(X))
-                )
-                (
-                    self.estimators_,
-                    predictions_list,
-                    val_ids_list,
-                    val_indices_list,
-                ) = map(list, zip(*outputs))
-                predictions = np.concatenate(
-                    cast(List[NDArray], predictions_list)
-                )
-                val_ids = np.concatenate(cast(List[NDArray], val_ids_list))
-                val_indices = np.concatenate(
-                    cast(List[NDArray], val_indices_list)
-                )
-                self.k_[val_indices] = val_ids
-                y_pred_proba[val_indices] = predictions
-
-                if isinstance(cv, ShuffleSplit):
-                    # Should delete values indices that
-                    # are not used during calibration
-                    self.k_ = self.k_[val_indices]
-                    y_pred_proba = y_pred_proba[val_indices]
-                    y_enc = y_enc[val_indices]
-                    y = cast(NDArray, y)[val_indices]
-
-            # RAPS: compute y_pred and position on the RAPS validation dataset
-            if self.method == "raps":
-                self.y_pred_proba_raps = self.single_estimator_.predict_proba(
-                    self.X_raps
-                )
-                self.position_raps = self._get_true_label_position(
-                    self.y_pred_proba_raps, self.y_raps
-                )
-
-            # Conformity scores
-            if self.method == "naive":
-                self.conformity_scores_ = np.empty(
-                    y_pred_proba.shape, dtype="float"
-                )
-            elif self.method == "score":
-                self.conformity_scores_ = np.take_along_axis(
-                    1 - y_pred_proba, y_enc.reshape(-1, 1), axis=1
-                )
-            elif self.method in ["cumulated_score", "raps"]:
-                (
-                    self.conformity_scores_,
-                    self.cutoff,
-                ) = self._get_true_label_cumsum_proba(y, y_pred_proba)
-                y_proba_true = np.take_along_axis(
-                    y_pred_proba, y_enc.reshape(-1, 1), axis=1
-                )
-                random_state = check_random_state(self.random_state)
-                u = random_state.uniform(size=len(y_pred_proba)).reshape(-1, 1)
-                self.conformity_scores_ -= u * y_proba_true
-            elif self.method == "top_k":
-                # Here we reorder the labels by decreasing probability
-                # and get the position of each label from decreasing
-                # probability
-                self.conformity_scores_ = self._get_true_label_position(
-                    y_pred_proba, y_enc
-                )
-            else:
-                raise ValueError(
-                    "Invalid method. "
-                    f"Allowed values are {self.valid_methods_}."
-=======
         if self.method == "raps":
             raps_split = ShuffleSplit(
                 1, test_size=size_raps, random_state=self.random_state
@@ -1237,7 +1123,6 @@
                     val_index,
                     k,
                     sample_weight,
->>>>>>> 7a677660
                 )
                 for k, (train_index, val_index) in enumerate(cv.split(X))
             )

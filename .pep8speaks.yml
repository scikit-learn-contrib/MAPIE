--- conflicted
+++ resolved
@@ -1,11 +1,5 @@
 scanner:
     linter: flake8
-<<<<<<< HEAD
 
 flake8:
-    max-line-length: 40
-=======
-  
-flake8:
-    max-line-length: 50
->>>>>>> 86e88d00
+    max-line-length: 40
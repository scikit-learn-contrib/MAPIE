--- conflicted
+++ resolved
@@ -184,7 +184,6 @@
 
 When the class coverage is not large enough, the prediction sets can be empty when the model is uncertain at the border between two classes. The null region disappears for larger class coverages but ambiguous classification regions arise with several labels included in the prediction sets highlighting the uncertain behaviour of the base classifier.
 
-
 Let’s now study the effective coverage and the mean prediction set widths as function of the $1-\alpha$ target coverage. To this aim, we use once again the `.predict()` method of MAPIE to estimate predictions sets on a large number of $\alpha$ values.
 
 ```python
@@ -222,11 +221,7 @@
 ## 2. Conformal Prediction method using the cumulative softmax score
 
 
-<<<<<<< HEAD
-We saw in the previous section that the "score" method is well calibrated by providing accurate coverage levels. However, it tends to give null prediction sets for uncertain regions, especially when the $\alpha$ value is high. MAPIE includes another method, called Adaptive Prediction Set (APS), whose conformity score is the cumulated score of the softmax output until the true label is reached (see the theoretical description for more details). We will see in this Section that this method no longer estimates null prediction sets but by giving slightly bigger prediction sets.
-=======
 We saw in the previous section that the "lac" method is well calibrated by providing accurate coverage levels. However, it tends to give null prediction sets for uncertain regions, especially when the $\alpha$ value is high. MAPIE includes another method, called Adaptive Prediction Set (APS), whose conformity score is the cumulated score of the softmax output until the true label is reached (see the theoretical description for more details). We will see in this Section that this method no longer estimates null prediction sets but by giving slightly bigger prediction sets. 
->>>>>>> 7a677660
 
 
 Let's visualize the prediction sets obtained with the APS method on the test set after fitting MAPIE on the calibration set.
@@ -242,11 +237,7 @@
 plot_results(alpha, X_test_mesh, y_pred_aps, y_ps_aps)
 ```
 
-<<<<<<< HEAD
-One can notice that the uncertain regions are emphasized by wider boundaries, but without null prediction sets with respect to the first "score" method.
-=======
 One can notice that the uncertain regions are emphasized by wider boundaries, but without null prediction sets with respect to the first "lac" method. 
->>>>>>> 7a677660
 
 ```python
 _, y_ps_aps2 = mapie_aps.predict(X_test, alpha=alpha2, include_last_label="randomized")
